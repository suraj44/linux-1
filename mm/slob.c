/*
 * SLOB Allocator: Simple List Of Blocks
 *
 * Matt Mackall <mpm@selenic.com> 12/30/03
 *
 * NUMA support by Paul Mundt, 2007.
 *
 * How SLOB works:
 *
 * The core of SLOB is a traditional K&R style heap allocator, with
 * support for returning aligned objects. The granularity of this
 * allocator is as little as 2 bytes, however typically most architectures
 * will require 4 bytes on 32-bit and 8 bytes on 64-bit.
 *
 * The slob heap is a set of linked list of pages from alloc_pages(),
 * and within each page, there is a singly-linked list of free blocks
 * (slob_t). The heap is grown on demand. To reduce fragmentation,
 * heap pages are segregated into three lists, with objects less than
 * 256 bytes, objects less than 1024 bytes, and all other objects.
 *
 * Allocation from heap involves first searching for a page with
 * sufficient free blocks (using a next-fit-like approach) followed by
 * a first-fit scan of the page. Deallocation inserts objects back
 * into the free list in address order, so this is effectively an
 * address-ordered first fit.
 *
 * Above this is an implementation of kmalloc/kfree. Blocks returned
 * from kmalloc are prepended with a 4-byte header with the kmalloc size.
 * If kmalloc is asked for objects of PAGE_SIZE or larger, it calls
 * alloc_pages() directly, allocating compound pages so the page order
 * does not have to be separately tracked, and also stores the exact
 * allocation size in page->private so that it can be used to accurately
 * provide ksize(). These objects are detected in kfree() because slob_page()
 * is false for them.
 *
 * SLAB is emulated on top of SLOB by simply calling constructors and
 * destructors for every SLAB allocation. Objects are returned with the
 * 4-byte alignment unless the SLAB_HWCACHE_ALIGN flag is set, in which
 * case the low-level allocator will fragment blocks to create the proper
 * alignment. Again, objects of page-size or greater are allocated by
 * calling alloc_pages(). As SLAB objects know their size, no separate
 * size bookkeeping is necessary and there is essentially no allocation
 * space overhead, and compound pages aren't needed for multi-page
 * allocations.
 *
 * NUMA support in SLOB is fairly simplistic, pushing most of the real
 * logic down to the page allocator, and simply doing the node accounting
 * on the upper levels. In the event that a node id is explicitly
 * provided, alloc_pages_exact_node() with the specified node id is used
 * instead. The common case (or when the node id isn't explicitly provided)
 * will default to the current node, as per numa_node_id().
 *
 * Node aware pages are still inserted in to the global freelist, and
 * these are scanned for by matching against the node id encoded in the
 * page flags. As a result, block allocations that can be satisfied from
 * the freelist will only be done so on pages residing on the same node,
 * in order to prevent random node placement.
 */

#include <linux/kernel.h>
#include <linux/slab.h>
#include "slab.h"

#include <linux/mm.h>
#include <linux/swap.h> /* struct reclaim_state */
#include <linux/cache.h>
#include <linux/init.h>
#include <linux/export.h>
#include <linux/rcupdate.h>
#include <linux/list.h>
#include <linux/kmemleak.h>

#include <trace/events/kmem.h>

#include <linux/atomic.h>

/*
 * slob_block has a field 'units', which indicates size of block if +ve,
 * or offset of next block if -ve (in SLOB_UNITs).
 *
 * Free blocks of size 1 unit simply contain the offset of the next block.
 * Those with larger size contain their size in the first SLOB_UNIT of
 * memory, and the offset of the next free block in the second SLOB_UNIT.
 */
#if PAGE_SIZE <= (32767 * 2)
typedef s16 slobidx_t;
#else
typedef s32 slobidx_t;
#endif

struct slob_block {
	slobidx_t units;
};
typedef struct slob_block slob_t;

/*
 * All partially free slob pages go on these lists.
 */
#define SLOB_BREAK1 256
#define SLOB_BREAK2 1024
static LIST_HEAD(free_slob_small);
static LIST_HEAD(free_slob_medium);
static LIST_HEAD(free_slob_large);

/*
 * slob_page_free: true for pages on free_slob_pages list.
 */
static inline int slob_page_free(struct page *sp)
{
	return PageSlobFree(sp);
}

static void set_slob_page_free(struct page *sp, struct list_head *list)
{
	list_add(&sp->list, list);
	__SetPageSlobFree(sp);
}

static inline void clear_slob_page_free(struct page *sp)
{
	list_del(&sp->list);
	__ClearPageSlobFree(sp);
}

#define SLOB_UNIT sizeof(slob_t)
#define SLOB_UNITS(size) (((size) + SLOB_UNIT - 1)/SLOB_UNIT)
#define SLOB_ALIGN L1_CACHE_BYTES

/*
 * struct slob_rcu is inserted at the tail of allocated slob blocks, which
 * were created with a SLAB_DESTROY_BY_RCU slab. slob_rcu is used to free
 * the block using call_rcu.
 */
struct slob_rcu {
	struct rcu_head head;
	int size;
};

/*
 * slob_lock protects all slob allocator structures.
 */
static DEFINE_SPINLOCK(slob_lock);

/*
 * Encode the given size and next info into a free slob block s.
 */
static void set_slob(slob_t *s, slobidx_t size, slob_t *next)
{
	slob_t *base = (slob_t *)((unsigned long)s & PAGE_MASK);
	slobidx_t offset = next - base;

	if (size > 1) {
		s[0].units = size;
		s[1].units = offset;
	} else
		s[0].units = -offset;
}

/*
 * Return the size of a slob block.
 */
static slobidx_t slob_units(slob_t *s)
{
	if (s->units > 0)
		return s->units;
	return 1;
}

/*
 * Return the next free slob block pointer after this one.
 */
static slob_t *slob_next(slob_t *s)
{
	slob_t *base = (slob_t *)((unsigned long)s & PAGE_MASK);
	slobidx_t next;

	if (s[0].units < 0)
		next = -s[0].units;
	else
		next = s[1].units;
	return base+next;
}

/*
 * Returns true if s is the last free block in its page.
 */
static int slob_last(slob_t *s)
{
	return !((unsigned long)slob_next(s) & ~PAGE_MASK);
}

static void *slob_new_pages(gfp_t gfp, int order, int node)
{
	void *page;

#ifdef CONFIG_NUMA
	if (node != NUMA_NO_NODE)
		page = alloc_pages_exact_node(node, gfp, order);
	else
#endif
		page = alloc_pages(gfp, order);

	if (!page)
		return NULL;

	return page_address(page);
}

static void slob_free_pages(void *b, int order)
{
	if (current->reclaim_state)
		current->reclaim_state->reclaimed_slab += 1 << order;
	free_pages((unsigned long)b, order);
}

/*
 * Allocate a slob block within a given slob_page sp.
 */
static void *slob_page_alloc(struct page *sp, size_t size, int align)
{
	slob_t *prev, *cur, *aligned = NULL;
	int delta = 0, units = SLOB_UNITS(size);

	for (prev = NULL, cur = sp->freelist; ; prev = cur, cur = slob_next(cur)) {
		slobidx_t avail = slob_units(cur);

		if (align) {
			aligned = (slob_t *)ALIGN((unsigned long)cur, align);
			delta = aligned - cur;
		}
		if (avail >= units + delta) { /* room enough? */
			slob_t *next;

			if (delta) { /* need to fragment head to align? */
				next = slob_next(cur);
				set_slob(aligned, avail - delta, next);
				set_slob(cur, delta, aligned);
				prev = cur;
				cur = aligned;
				avail = slob_units(cur);
			}

			next = slob_next(cur);
			if (avail == units) { /* exact fit? unlink. */
				if (prev)
					set_slob(prev, slob_units(prev), next);
				else
					sp->freelist = next;
			} else { /* fragment */
				if (prev)
					set_slob(prev, slob_units(prev), cur + units);
				else
					sp->freelist = cur + units;
				set_slob(cur + units, avail - units, next);
			}

			sp->units -= units;
			if (!sp->units)
				clear_slob_page_free(sp);
			return cur;
		}
		if (slob_last(cur))
			return NULL;
	}
}

/*
 * slob_alloc: entry point into the slob allocator.
 */
static void *slob_alloc(size_t size, gfp_t gfp, int align, int node)
{
	struct page *sp;
	struct list_head *prev;
	struct list_head *slob_list;
	slob_t *b = NULL;
	unsigned long flags;

	if (size < SLOB_BREAK1)
		slob_list = &free_slob_small;
	else if (size < SLOB_BREAK2)
		slob_list = &free_slob_medium;
	else
		slob_list = &free_slob_large;

	spin_lock_irqsave(&slob_lock, flags);
	/* Iterate through each partially free page, try to find room */
	list_for_each_entry(sp, slob_list, list) {
#ifdef CONFIG_NUMA
		/*
		 * If there's a node specification, search for a partial
		 * page with a matching node id in the freelist.
		 */
<<<<<<< HEAD
		if (node != -1 && page_to_nid(sp) != node)
=======
		if (node != NUMA_NO_NODE && page_to_nid(sp) != node)
>>>>>>> 4a8e43fe
			continue;
#endif
		/* Enough room on this page? */
		if (sp->units < SLOB_UNITS(size))
			continue;

		/* Attempt to alloc */
		prev = sp->list.prev;
		b = slob_page_alloc(sp, size, align);
		if (!b)
			continue;

		/* Improve fragment distribution and reduce our average
		 * search time by starting our next search here. (see
		 * Knuth vol 1, sec 2.5, pg 449) */
		if (prev != slob_list->prev &&
				slob_list->next != prev->next)
			list_move_tail(slob_list, prev->next);
		break;
	}
	spin_unlock_irqrestore(&slob_lock, flags);

	/* Not enough space: must allocate a new page */
	if (!b) {
		b = slob_new_pages(gfp & ~__GFP_ZERO, 0, node);
		if (!b)
			return NULL;
		sp = virt_to_page(b);
		__SetPageSlab(sp);

		spin_lock_irqsave(&slob_lock, flags);
		sp->units = SLOB_UNITS(PAGE_SIZE);
		sp->freelist = b;
		INIT_LIST_HEAD(&sp->list);
		set_slob(b, SLOB_UNITS(PAGE_SIZE), b + SLOB_UNITS(PAGE_SIZE));
		set_slob_page_free(sp, slob_list);
		b = slob_page_alloc(sp, size, align);
		BUG_ON(!b);
		spin_unlock_irqrestore(&slob_lock, flags);
	}
	if (unlikely((gfp & __GFP_ZERO) && b))
		memset(b, 0, size);
	return b;
}

/*
 * slob_free: entry point into the slob allocator.
 */
static void slob_free(void *block, int size)
{
	struct page *sp;
	slob_t *prev, *next, *b = (slob_t *)block;
	slobidx_t units;
	unsigned long flags;
	struct list_head *slob_list;

	if (unlikely(ZERO_OR_NULL_PTR(block)))
		return;
	BUG_ON(!size);

	sp = virt_to_page(block);
	units = SLOB_UNITS(size);

	spin_lock_irqsave(&slob_lock, flags);

	if (sp->units + units == SLOB_UNITS(PAGE_SIZE)) {
		/* Go directly to page allocator. Do not pass slob allocator */
		if (slob_page_free(sp))
			clear_slob_page_free(sp);
		spin_unlock_irqrestore(&slob_lock, flags);
		__ClearPageSlab(sp);
		reset_page_mapcount(sp);
		slob_free_pages(b, 0);
		return;
	}

	if (!slob_page_free(sp)) {
		/* This slob page is about to become partially free. Easy! */
		sp->units = units;
		sp->freelist = b;
		set_slob(b, units,
			(void *)((unsigned long)(b +
					SLOB_UNITS(PAGE_SIZE)) & PAGE_MASK));
		if (size < SLOB_BREAK1)
			slob_list = &free_slob_small;
		else if (size < SLOB_BREAK2)
			slob_list = &free_slob_medium;
		else
			slob_list = &free_slob_large;
		set_slob_page_free(sp, slob_list);
		goto out;
	}

	/*
	 * Otherwise the page is already partially free, so find reinsertion
	 * point.
	 */
	sp->units += units;

	if (b < (slob_t *)sp->freelist) {
		if (b + units == sp->freelist) {
			units += slob_units(sp->freelist);
			sp->freelist = slob_next(sp->freelist);
		}
		set_slob(b, units, sp->freelist);
		sp->freelist = b;
	} else {
		prev = sp->freelist;
		next = slob_next(prev);
		while (b > next) {
			prev = next;
			next = slob_next(prev);
		}

		if (!slob_last(prev) && b + units == next) {
			units += slob_units(next);
			set_slob(b, units, slob_next(next));
		} else
			set_slob(b, units, next);

		if (prev + slob_units(prev) == b) {
			units = slob_units(b) + slob_units(prev);
			set_slob(prev, units, slob_next(b));
		} else
			set_slob(prev, slob_units(prev), b);
	}
out:
	spin_unlock_irqrestore(&slob_lock, flags);
}

/*
 * End of slob allocator proper. Begin kmem_cache_alloc and kmalloc frontend.
 */

static __always_inline void *
__do_kmalloc_node(size_t size, gfp_t gfp, int node, unsigned long caller)
{
	unsigned int *m;
	int align = max(ARCH_KMALLOC_MINALIGN, ARCH_SLAB_MINALIGN);
	void *ret;

	gfp &= gfp_allowed_mask;

	lockdep_trace_alloc(gfp);

	if (size < PAGE_SIZE - align) {
		if (!size)
			return ZERO_SIZE_PTR;

		m = slob_alloc(size + align, gfp, align, node);

		if (!m)
			return NULL;
		*m = size;
		ret = (void *)m + align;

		trace_kmalloc_node(caller, ret,
				   size, size + align, gfp, node);
	} else {
		unsigned int order = get_order(size);

		if (likely(order))
			gfp |= __GFP_COMP;
		ret = slob_new_pages(gfp, order, node);
		if (ret) {
			struct page *page;
			page = virt_to_page(ret);
			page->private = size;
		}

		trace_kmalloc_node(caller, ret,
				   size, PAGE_SIZE << order, gfp, node);
	}

	kmemleak_alloc(ret, size, 1, gfp);
	return ret;
}

void *__kmalloc_node(size_t size, gfp_t gfp, int node)
{
	return __do_kmalloc_node(size, gfp, node, _RET_IP_);
}
EXPORT_SYMBOL(__kmalloc_node);

#ifdef CONFIG_TRACING
void *__kmalloc_track_caller(size_t size, gfp_t gfp, unsigned long caller)
{
	return __do_kmalloc_node(size, gfp, NUMA_NO_NODE, caller);
}

#ifdef CONFIG_NUMA
void *__kmalloc_node_track_caller(size_t size, gfp_t gfp,
					int node, unsigned long caller)
{
	return __do_kmalloc_node(size, gfp, node, caller);
}
#endif
#endif

void kfree(const void *block)
{
	struct page *sp;

	trace_kfree(_RET_IP_, block);

	if (unlikely(ZERO_OR_NULL_PTR(block)))
		return;
	kmemleak_free(block);

	sp = virt_to_page(block);
	if (PageSlab(sp)) {
		int align = max(ARCH_KMALLOC_MINALIGN, ARCH_SLAB_MINALIGN);
		unsigned int *m = (unsigned int *)(block - align);
		slob_free(m, *m + align);
	} else
		put_page(sp);
}
EXPORT_SYMBOL(kfree);

/* can't use ksize for kmem_cache_alloc memory, only kmalloc */
size_t ksize(const void *block)
{
	struct page *sp;

	BUG_ON(!block);
	if (unlikely(block == ZERO_SIZE_PTR))
		return 0;

	sp = virt_to_page(block);
	if (PageSlab(sp)) {
		int align = max(ARCH_KMALLOC_MINALIGN, ARCH_SLAB_MINALIGN);
		unsigned int *m = (unsigned int *)(block - align);
		return SLOB_UNITS(*m) * SLOB_UNIT;
	} else
		return sp->private;
}
EXPORT_SYMBOL(ksize);

<<<<<<< HEAD
struct kmem_cache *__kmem_cache_create(const char *name, size_t size,
	size_t align, unsigned long flags, void (*ctor)(void *))
=======
int __kmem_cache_create(struct kmem_cache *c, unsigned long flags)
>>>>>>> 4a8e43fe
{
	size_t align = c->size;

<<<<<<< HEAD
	if (c) {
		c->name = name;
		c->size = size;
		if (flags & SLAB_DESTROY_BY_RCU) {
			/* leave room for rcu footer at the end of object */
			c->size += sizeof(struct slob_rcu);
		}
		c->flags = flags;
		c->ctor = ctor;
		/* ignore alignment unless it's forced */
		c->align = (flags & SLAB_HWCACHE_ALIGN) ? SLOB_ALIGN : 0;
		if (c->align < ARCH_SLAB_MINALIGN)
			c->align = ARCH_SLAB_MINALIGN;
		if (c->align < align)
			c->align = align;

		kmemleak_alloc(c, sizeof(struct kmem_cache), 1, GFP_KERNEL);
		c->refcount = 1;
	}
	return c;
}
=======
	if (flags & SLAB_DESTROY_BY_RCU) {
		/* leave room for rcu footer at the end of object */
		c->size += sizeof(struct slob_rcu);
	}
	c->flags = flags;
	/* ignore alignment unless it's forced */
	c->align = (flags & SLAB_HWCACHE_ALIGN) ? SLOB_ALIGN : 0;
	if (c->align < ARCH_SLAB_MINALIGN)
		c->align = ARCH_SLAB_MINALIGN;
	if (c->align < align)
		c->align = align;
>>>>>>> 4a8e43fe

	return 0;
}

void *kmem_cache_alloc_node(struct kmem_cache *c, gfp_t flags, int node)
{
	void *b;

	flags &= gfp_allowed_mask;

	lockdep_trace_alloc(flags);

	if (c->size < PAGE_SIZE) {
		b = slob_alloc(c->size, flags, c->align, node);
		trace_kmem_cache_alloc_node(_RET_IP_, b, c->size,
					    SLOB_UNITS(c->size) * SLOB_UNIT,
					    flags, node);
	} else {
		b = slob_new_pages(flags, get_order(c->size), node);
		trace_kmem_cache_alloc_node(_RET_IP_, b, c->size,
					    PAGE_SIZE << get_order(c->size),
					    flags, node);
	}

	if (c->ctor)
		c->ctor(b);

	kmemleak_alloc_recursive(b, c->size, 1, c->flags, flags);
	return b;
}
EXPORT_SYMBOL(kmem_cache_alloc_node);

static void __kmem_cache_free(void *b, int size)
{
	if (size < PAGE_SIZE)
		slob_free(b, size);
	else
		slob_free_pages(b, get_order(size));
}

static void kmem_rcu_free(struct rcu_head *head)
{
	struct slob_rcu *slob_rcu = (struct slob_rcu *)head;
	void *b = (void *)slob_rcu - (slob_rcu->size - sizeof(struct slob_rcu));

	__kmem_cache_free(b, slob_rcu->size);
}

void kmem_cache_free(struct kmem_cache *c, void *b)
{
	kmemleak_free_recursive(b, c->flags);
	if (unlikely(c->flags & SLAB_DESTROY_BY_RCU)) {
		struct slob_rcu *slob_rcu;
		slob_rcu = b + (c->size - sizeof(struct slob_rcu));
		slob_rcu->size = c->size;
		call_rcu(&slob_rcu->head, kmem_rcu_free);
	} else {
		__kmem_cache_free(b, c->size);
	}

	trace_kmem_cache_free(_RET_IP_, b);
}
EXPORT_SYMBOL(kmem_cache_free);

unsigned int kmem_cache_size(struct kmem_cache *c)
{
	return c->size;
}
EXPORT_SYMBOL(kmem_cache_size);

int __kmem_cache_shutdown(struct kmem_cache *c)
{
	/* No way to check for remaining objects */
	return 0;
}

<<<<<<< HEAD
void __init kmem_cache_init(void)
{
=======
int kmem_cache_shrink(struct kmem_cache *d)
{
	return 0;
}
EXPORT_SYMBOL(kmem_cache_shrink);

struct kmem_cache kmem_cache_boot = {
	.name = "kmem_cache",
	.size = sizeof(struct kmem_cache),
	.flags = SLAB_PANIC,
	.align = ARCH_KMALLOC_MINALIGN,
};

void __init kmem_cache_init(void)
{
	kmem_cache = &kmem_cache_boot;
>>>>>>> 4a8e43fe
	slab_state = UP;
}

void __init kmem_cache_init_late(void)
{
	slab_state = FULL;
}<|MERGE_RESOLUTION|>--- conflicted
+++ resolved
@@ -290,11 +290,7 @@
 		 * If there's a node specification, search for a partial
 		 * page with a matching node id in the freelist.
 		 */
-<<<<<<< HEAD
-		if (node != -1 && page_to_nid(sp) != node)
-=======
 		if (node != NUMA_NO_NODE && page_to_nid(sp) != node)
->>>>>>> 4a8e43fe
 			continue;
 #endif
 		/* Enough room on this page? */
@@ -533,38 +529,10 @@
 }
 EXPORT_SYMBOL(ksize);
 
-<<<<<<< HEAD
-struct kmem_cache *__kmem_cache_create(const char *name, size_t size,
-	size_t align, unsigned long flags, void (*ctor)(void *))
-=======
 int __kmem_cache_create(struct kmem_cache *c, unsigned long flags)
->>>>>>> 4a8e43fe
 {
 	size_t align = c->size;
 
-<<<<<<< HEAD
-	if (c) {
-		c->name = name;
-		c->size = size;
-		if (flags & SLAB_DESTROY_BY_RCU) {
-			/* leave room for rcu footer at the end of object */
-			c->size += sizeof(struct slob_rcu);
-		}
-		c->flags = flags;
-		c->ctor = ctor;
-		/* ignore alignment unless it's forced */
-		c->align = (flags & SLAB_HWCACHE_ALIGN) ? SLOB_ALIGN : 0;
-		if (c->align < ARCH_SLAB_MINALIGN)
-			c->align = ARCH_SLAB_MINALIGN;
-		if (c->align < align)
-			c->align = align;
-
-		kmemleak_alloc(c, sizeof(struct kmem_cache), 1, GFP_KERNEL);
-		c->refcount = 1;
-	}
-	return c;
-}
-=======
 	if (flags & SLAB_DESTROY_BY_RCU) {
 		/* leave room for rcu footer at the end of object */
 		c->size += sizeof(struct slob_rcu);
@@ -576,7 +544,6 @@
 		c->align = ARCH_SLAB_MINALIGN;
 	if (c->align < align)
 		c->align = align;
->>>>>>> 4a8e43fe
 
 	return 0;
 }
@@ -653,10 +620,6 @@
 	return 0;
 }
 
-<<<<<<< HEAD
-void __init kmem_cache_init(void)
-{
-=======
 int kmem_cache_shrink(struct kmem_cache *d)
 {
 	return 0;
@@ -673,7 +636,6 @@
 void __init kmem_cache_init(void)
 {
 	kmem_cache = &kmem_cache_boot;
->>>>>>> 4a8e43fe
 	slab_state = UP;
 }
 
