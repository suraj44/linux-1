--- conflicted
+++ resolved
@@ -2356,12 +2356,8 @@
 	mm_walk.mm = migrate->vma->vm_mm;
 	mm_walk.private = migrate;
 
-<<<<<<< HEAD
-	mmu_notifier_range_init(&range, mm_walk.mm, migrate->start,
-=======
 	mmu_notifier_range_init(&range, MMU_NOTIFY_CLEAR, 0, NULL, mm_walk.mm,
 				migrate->start,
->>>>>>> 0ecfebd2
 				migrate->end);
 	mmu_notifier_invalidate_range_start(&range);
 	walk_page_range(migrate->start, migrate->end, &mm_walk);
@@ -2769,11 +2765,8 @@
 				notified = true;
 
 				mmu_notifier_range_init(&range,
-<<<<<<< HEAD
-=======
 							MMU_NOTIFY_CLEAR, 0,
 							NULL,
->>>>>>> 0ecfebd2
 							migrate->vma->vm_mm,
 							addr, migrate->end);
 				mmu_notifier_invalidate_range_start(&range);
