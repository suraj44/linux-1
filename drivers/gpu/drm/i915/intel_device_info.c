/*
 * Copyright © 2016 Intel Corporation
 *
 * Permission is hereby granted, free of charge, to any person obtaining a
 * copy of this software and associated documentation files (the "Software"),
 * to deal in the Software without restriction, including without limitation
 * the rights to use, copy, modify, merge, publish, distribute, sublicense,
 * and/or sell copies of the Software, and to permit persons to whom the
 * Software is furnished to do so, subject to the following conditions:
 *
 * The above copyright notice and this permission notice (including the next
 * paragraph) shall be included in all copies or substantial portions of the
 * Software.
 *
 * THE SOFTWARE IS PROVIDED "AS IS", WITHOUT WARRANTY OF ANY KIND, EXPRESS OR
 * IMPLIED, INCLUDING BUT NOT LIMITED TO THE WARRANTIES OF MERCHANTABILITY,
 * FITNESS FOR A PARTICULAR PURPOSE AND NONINFRINGEMENT.  IN NO EVENT SHALL
 * THE AUTHORS OR COPYRIGHT HOLDERS BE LIABLE FOR ANY CLAIM, DAMAGES OR OTHER
 * LIABILITY, WHETHER IN AN ACTION OF CONTRACT, TORT OR OTHERWISE, ARISING
 * FROM, OUT OF OR IN CONNECTION WITH THE SOFTWARE OR THE USE OR OTHER DEALINGS
 * IN THE SOFTWARE.
 *
 */

#include <drm/drm_print.h>

#include "intel_device_info.h"
#include "i915_drv.h"

#define PLATFORM_NAME(x) [INTEL_##x] = #x
static const char * const platform_names[] = {
	PLATFORM_NAME(I830),
	PLATFORM_NAME(I845G),
	PLATFORM_NAME(I85X),
	PLATFORM_NAME(I865G),
	PLATFORM_NAME(I915G),
	PLATFORM_NAME(I915GM),
	PLATFORM_NAME(I945G),
	PLATFORM_NAME(I945GM),
	PLATFORM_NAME(G33),
	PLATFORM_NAME(PINEVIEW),
	PLATFORM_NAME(I965G),
	PLATFORM_NAME(I965GM),
	PLATFORM_NAME(G45),
	PLATFORM_NAME(GM45),
	PLATFORM_NAME(IRONLAKE),
	PLATFORM_NAME(SANDYBRIDGE),
	PLATFORM_NAME(IVYBRIDGE),
	PLATFORM_NAME(VALLEYVIEW),
	PLATFORM_NAME(HASWELL),
	PLATFORM_NAME(BROADWELL),
	PLATFORM_NAME(CHERRYVIEW),
	PLATFORM_NAME(SKYLAKE),
	PLATFORM_NAME(BROXTON),
	PLATFORM_NAME(KABYLAKE),
	PLATFORM_NAME(GEMINILAKE),
	PLATFORM_NAME(COFFEELAKE),
	PLATFORM_NAME(CANNONLAKE),
	PLATFORM_NAME(ICELAKE),
	PLATFORM_NAME(ELKHARTLAKE),
};
#undef PLATFORM_NAME

const char *intel_platform_name(enum intel_platform platform)
{
	BUILD_BUG_ON(ARRAY_SIZE(platform_names) != INTEL_MAX_PLATFORMS);

	if (WARN_ON_ONCE(platform >= ARRAY_SIZE(platform_names) ||
			 platform_names[platform] == NULL))
		return "<unknown>";

	return platform_names[platform];
}

void intel_device_info_dump_flags(const struct intel_device_info *info,
				  struct drm_printer *p)
{
#define PRINT_FLAG(name) drm_printf(p, "%s: %s\n", #name, yesno(info->name));
	DEV_INFO_FOR_EACH_FLAG(PRINT_FLAG);
#undef PRINT_FLAG

#define PRINT_FLAG(name) drm_printf(p, "%s: %s\n", #name, yesno(info->display.name));
	DEV_INFO_DISPLAY_FOR_EACH_FLAG(PRINT_FLAG);
#undef PRINT_FLAG
}

static void sseu_dump(const struct sseu_dev_info *sseu, struct drm_printer *p)
{
	int s;

	drm_printf(p, "slice total: %u, mask=%04x\n",
		   hweight8(sseu->slice_mask), sseu->slice_mask);
	drm_printf(p, "subslice total: %u\n", sseu_subslice_total(sseu));
	for (s = 0; s < sseu->max_slices; s++) {
		drm_printf(p, "slice%d: %u subslices, mask=%04x\n",
			   s, hweight8(sseu->subslice_mask[s]),
			   sseu->subslice_mask[s]);
	}
	drm_printf(p, "EU total: %u\n", sseu->eu_total);
	drm_printf(p, "EU per subslice: %u\n", sseu->eu_per_subslice);
	drm_printf(p, "has slice power gating: %s\n",
		   yesno(sseu->has_slice_pg));
	drm_printf(p, "has subslice power gating: %s\n",
		   yesno(sseu->has_subslice_pg));
	drm_printf(p, "has EU power gating: %s\n", yesno(sseu->has_eu_pg));
}

void intel_device_info_dump_runtime(const struct intel_runtime_info *info,
				    struct drm_printer *p)
{
	sseu_dump(&info->sseu, p);

	drm_printf(p, "CS timestamp frequency: %u kHz\n",
		   info->cs_timestamp_frequency_khz);
}

void intel_device_info_dump_topology(const struct sseu_dev_info *sseu,
				     struct drm_printer *p)
{
	int s, ss;

	if (sseu->max_slices == 0) {
		drm_printf(p, "Unavailable\n");
		return;
	}

	for (s = 0; s < sseu->max_slices; s++) {
		drm_printf(p, "slice%d: %u subslice(s) (0x%hhx):\n",
			   s, hweight8(sseu->subslice_mask[s]),
			   sseu->subslice_mask[s]);

		for (ss = 0; ss < sseu->max_subslices; ss++) {
			u16 enabled_eus = sseu_get_eus(sseu, s, ss);

			drm_printf(p, "\tsubslice%d: %u EUs (0x%hx)\n",
				   ss, hweight16(enabled_eus), enabled_eus);
		}
	}
}

static u16 compute_eu_total(const struct sseu_dev_info *sseu)
{
	u16 i, total = 0;

	for (i = 0; i < ARRAY_SIZE(sseu->eu_mask); i++)
		total += hweight8(sseu->eu_mask[i]);

	return total;
}

static void gen11_sseu_info_init(struct drm_i915_private *dev_priv)
{
	struct sseu_dev_info *sseu = &RUNTIME_INFO(dev_priv)->sseu;
	u8 s_en;
	u32 ss_en, ss_en_mask;
	u8 eu_en;
	int s;

	if (IS_ELKHARTLAKE(dev_priv)) {
		sseu->max_slices = 1;
		sseu->max_subslices = 4;
		sseu->max_eus_per_subslice = 8;
	} else {
		sseu->max_slices = 1;
		sseu->max_subslices = 8;
		sseu->max_eus_per_subslice = 8;
	}

	s_en = I915_READ(GEN11_GT_SLICE_ENABLE) & GEN11_GT_S_ENA_MASK;
	ss_en = ~I915_READ(GEN11_GT_SUBSLICE_DISABLE);
	ss_en_mask = BIT(sseu->max_subslices) - 1;
	eu_en = ~(I915_READ(GEN11_EU_DISABLE) & GEN11_EU_DIS_MASK);

	for (s = 0; s < sseu->max_slices; s++) {
		if (s_en & BIT(s)) {
			int ss_idx = sseu->max_subslices * s;
			int ss;

			sseu->slice_mask |= BIT(s);
			sseu->subslice_mask[s] = (ss_en >> ss_idx) & ss_en_mask;
			for (ss = 0; ss < sseu->max_subslices; ss++) {
				if (sseu->subslice_mask[s] & BIT(ss))
					sseu_set_eus(sseu, s, ss, eu_en);
			}
		}
	}
	sseu->eu_per_subslice = hweight8(eu_en);
	sseu->eu_total = compute_eu_total(sseu);

	/* ICL has no power gating restrictions. */
	sseu->has_slice_pg = 1;
	sseu->has_subslice_pg = 1;
	sseu->has_eu_pg = 1;
}

static void gen10_sseu_info_init(struct drm_i915_private *dev_priv)
{
	struct sseu_dev_info *sseu = &RUNTIME_INFO(dev_priv)->sseu;
	const u32 fuse2 = I915_READ(GEN8_FUSE2);
	int s, ss;
	const int eu_mask = 0xff;
	u32 subslice_mask, eu_en;

	sseu->slice_mask = (fuse2 & GEN10_F2_S_ENA_MASK) >>
			    GEN10_F2_S_ENA_SHIFT;
	sseu->max_slices = 6;
	sseu->max_subslices = 4;
	sseu->max_eus_per_subslice = 8;

	subslice_mask = (1 << 4) - 1;
	subslice_mask &= ~((fuse2 & GEN10_F2_SS_DIS_MASK) >>
			   GEN10_F2_SS_DIS_SHIFT);

	/*
	 * Slice0 can have up to 3 subslices, but there are only 2 in
	 * slice1/2.
	 */
	sseu->subslice_mask[0] = subslice_mask;
	for (s = 1; s < sseu->max_slices; s++)
		sseu->subslice_mask[s] = subslice_mask & 0x3;

	/* Slice0 */
	eu_en = ~I915_READ(GEN8_EU_DISABLE0);
	for (ss = 0; ss < sseu->max_subslices; ss++)
		sseu_set_eus(sseu, 0, ss, (eu_en >> (8 * ss)) & eu_mask);
	/* Slice1 */
	sseu_set_eus(sseu, 1, 0, (eu_en >> 24) & eu_mask);
	eu_en = ~I915_READ(GEN8_EU_DISABLE1);
	sseu_set_eus(sseu, 1, 1, eu_en & eu_mask);
	/* Slice2 */
	sseu_set_eus(sseu, 2, 0, (eu_en >> 8) & eu_mask);
	sseu_set_eus(sseu, 2, 1, (eu_en >> 16) & eu_mask);
	/* Slice3 */
	sseu_set_eus(sseu, 3, 0, (eu_en >> 24) & eu_mask);
	eu_en = ~I915_READ(GEN8_EU_DISABLE2);
	sseu_set_eus(sseu, 3, 1, eu_en & eu_mask);
	/* Slice4 */
	sseu_set_eus(sseu, 4, 0, (eu_en >> 8) & eu_mask);
	sseu_set_eus(sseu, 4, 1, (eu_en >> 16) & eu_mask);
	/* Slice5 */
	sseu_set_eus(sseu, 5, 0, (eu_en >> 24) & eu_mask);
	eu_en = ~I915_READ(GEN10_EU_DISABLE3);
	sseu_set_eus(sseu, 5, 1, eu_en & eu_mask);

	/* Do a second pass where we mark the subslices disabled if all their
	 * eus are off.
	 */
	for (s = 0; s < sseu->max_slices; s++) {
		for (ss = 0; ss < sseu->max_subslices; ss++) {
			if (sseu_get_eus(sseu, s, ss) == 0)
				sseu->subslice_mask[s] &= ~BIT(ss);
		}
	}

	sseu->eu_total = compute_eu_total(sseu);

	/*
	 * CNL is expected to always have a uniform distribution
	 * of EU across subslices with the exception that any one
	 * EU in any one subslice may be fused off for die
	 * recovery.
	 */
	sseu->eu_per_subslice = sseu_subslice_total(sseu) ?
				DIV_ROUND_UP(sseu->eu_total,
					     sseu_subslice_total(sseu)) : 0;

	/* No restrictions on Power Gating */
	sseu->has_slice_pg = 1;
	sseu->has_subslice_pg = 1;
	sseu->has_eu_pg = 1;
}

static void cherryview_sseu_info_init(struct drm_i915_private *dev_priv)
{
	struct sseu_dev_info *sseu = &RUNTIME_INFO(dev_priv)->sseu;
	u32 fuse;

	fuse = I915_READ(CHV_FUSE_GT);

	sseu->slice_mask = BIT(0);
	sseu->max_slices = 1;
	sseu->max_subslices = 2;
	sseu->max_eus_per_subslice = 8;

	if (!(fuse & CHV_FGT_DISABLE_SS0)) {
		u8 disabled_mask =
			((fuse & CHV_FGT_EU_DIS_SS0_R0_MASK) >>
			 CHV_FGT_EU_DIS_SS0_R0_SHIFT) |
			(((fuse & CHV_FGT_EU_DIS_SS0_R1_MASK) >>
			  CHV_FGT_EU_DIS_SS0_R1_SHIFT) << 4);

		sseu->subslice_mask[0] |= BIT(0);
		sseu_set_eus(sseu, 0, 0, ~disabled_mask);
	}

	if (!(fuse & CHV_FGT_DISABLE_SS1)) {
		u8 disabled_mask =
			((fuse & CHV_FGT_EU_DIS_SS1_R0_MASK) >>
			 CHV_FGT_EU_DIS_SS1_R0_SHIFT) |
			(((fuse & CHV_FGT_EU_DIS_SS1_R1_MASK) >>
			  CHV_FGT_EU_DIS_SS1_R1_SHIFT) << 4);

		sseu->subslice_mask[0] |= BIT(1);
		sseu_set_eus(sseu, 0, 1, ~disabled_mask);
	}

	sseu->eu_total = compute_eu_total(sseu);

	/*
	 * CHV expected to always have a uniform distribution of EU
	 * across subslices.
	*/
	sseu->eu_per_subslice = sseu_subslice_total(sseu) ?
				sseu->eu_total / sseu_subslice_total(sseu) :
				0;
	/*
	 * CHV supports subslice power gating on devices with more than
	 * one subslice, and supports EU power gating on devices with
	 * more than one EU pair per subslice.
	*/
	sseu->has_slice_pg = 0;
	sseu->has_subslice_pg = sseu_subslice_total(sseu) > 1;
	sseu->has_eu_pg = (sseu->eu_per_subslice > 2);
}

static void gen9_sseu_info_init(struct drm_i915_private *dev_priv)
{
	struct intel_device_info *info = mkwrite_device_info(dev_priv);
	struct sseu_dev_info *sseu = &RUNTIME_INFO(dev_priv)->sseu;
	int s, ss;
	u32 fuse2, eu_disable, subslice_mask;
	const u8 eu_mask = 0xff;

	fuse2 = I915_READ(GEN8_FUSE2);
	sseu->slice_mask = (fuse2 & GEN8_F2_S_ENA_MASK) >> GEN8_F2_S_ENA_SHIFT;

	/* BXT has a single slice and at most 3 subslices. */
	sseu->max_slices = IS_GEN9_LP(dev_priv) ? 1 : 3;
	sseu->max_subslices = IS_GEN9_LP(dev_priv) ? 3 : 4;
	sseu->max_eus_per_subslice = 8;

	/*
	 * The subslice disable field is global, i.e. it applies
	 * to each of the enabled slices.
	*/
	subslice_mask = (1 << sseu->max_subslices) - 1;
	subslice_mask &= ~((fuse2 & GEN9_F2_SS_DIS_MASK) >>
			   GEN9_F2_SS_DIS_SHIFT);

	/*
	 * Iterate through enabled slices and subslices to
	 * count the total enabled EU.
	*/
	for (s = 0; s < sseu->max_slices; s++) {
		if (!(sseu->slice_mask & BIT(s)))
			/* skip disabled slice */
			continue;

		sseu->subslice_mask[s] = subslice_mask;

		eu_disable = I915_READ(GEN9_EU_DISABLE(s));
		for (ss = 0; ss < sseu->max_subslices; ss++) {
			int eu_per_ss;
			u8 eu_disabled_mask;

			if (!(sseu->subslice_mask[s] & BIT(ss)))
				/* skip disabled subslice */
				continue;

			eu_disabled_mask = (eu_disable >> (ss * 8)) & eu_mask;

			sseu_set_eus(sseu, s, ss, ~eu_disabled_mask);

			eu_per_ss = sseu->max_eus_per_subslice -
				hweight8(eu_disabled_mask);

			/*
			 * Record which subslice(s) has(have) 7 EUs. we
			 * can tune the hash used to spread work among
			 * subslices if they are unbalanced.
			 */
			if (eu_per_ss == 7)
				sseu->subslice_7eu[s] |= BIT(ss);
		}
	}

	sseu->eu_total = compute_eu_total(sseu);

	/*
	 * SKL is expected to always have a uniform distribution
	 * of EU across subslices with the exception that any one
	 * EU in any one subslice may be fused off for die
	 * recovery. BXT is expected to be perfectly uniform in EU
	 * distribution.
	*/
	sseu->eu_per_subslice = sseu_subslice_total(sseu) ?
				DIV_ROUND_UP(sseu->eu_total,
					     sseu_subslice_total(sseu)) : 0;
	/*
	 * SKL+ supports slice power gating on devices with more than
	 * one slice, and supports EU power gating on devices with
	 * more than one EU pair per subslice. BXT+ supports subslice
	 * power gating on devices with more than one subslice, and
	 * supports EU power gating on devices with more than one EU
	 * pair per subslice.
	*/
	sseu->has_slice_pg =
		!IS_GEN9_LP(dev_priv) && hweight8(sseu->slice_mask) > 1;
	sseu->has_subslice_pg =
		IS_GEN9_LP(dev_priv) && sseu_subslice_total(sseu) > 1;
	sseu->has_eu_pg = sseu->eu_per_subslice > 2;

	if (IS_GEN9_LP(dev_priv)) {
#define IS_SS_DISABLED(ss)	(!(sseu->subslice_mask[0] & BIT(ss)))
		info->has_pooled_eu = hweight8(sseu->subslice_mask[0]) == 3;

		sseu->min_eu_in_pool = 0;
		if (info->has_pooled_eu) {
			if (IS_SS_DISABLED(2) || IS_SS_DISABLED(0))
				sseu->min_eu_in_pool = 3;
			else if (IS_SS_DISABLED(1))
				sseu->min_eu_in_pool = 6;
			else
				sseu->min_eu_in_pool = 9;
		}
#undef IS_SS_DISABLED
	}
}

static void broadwell_sseu_info_init(struct drm_i915_private *dev_priv)
{
	struct sseu_dev_info *sseu = &RUNTIME_INFO(dev_priv)->sseu;
	int s, ss;
	u32 fuse2, subslice_mask, eu_disable[3]; /* s_max */

	fuse2 = I915_READ(GEN8_FUSE2);
	sseu->slice_mask = (fuse2 & GEN8_F2_S_ENA_MASK) >> GEN8_F2_S_ENA_SHIFT;
	sseu->max_slices = 3;
	sseu->max_subslices = 3;
	sseu->max_eus_per_subslice = 8;

	/*
	 * The subslice disable field is global, i.e. it applies
	 * to each of the enabled slices.
	 */
	subslice_mask = GENMASK(sseu->max_subslices - 1, 0);
	subslice_mask &= ~((fuse2 & GEN8_F2_SS_DIS_MASK) >>
			   GEN8_F2_SS_DIS_SHIFT);

	eu_disable[0] = I915_READ(GEN8_EU_DISABLE0) & GEN8_EU_DIS0_S0_MASK;
	eu_disable[1] = (I915_READ(GEN8_EU_DISABLE0) >> GEN8_EU_DIS0_S1_SHIFT) |
			((I915_READ(GEN8_EU_DISABLE1) & GEN8_EU_DIS1_S1_MASK) <<
			 (32 - GEN8_EU_DIS0_S1_SHIFT));
	eu_disable[2] = (I915_READ(GEN8_EU_DISABLE1) >> GEN8_EU_DIS1_S2_SHIFT) |
			((I915_READ(GEN8_EU_DISABLE2) & GEN8_EU_DIS2_S2_MASK) <<
			 (32 - GEN8_EU_DIS1_S2_SHIFT));

	/*
	 * Iterate through enabled slices and subslices to
	 * count the total enabled EU.
	 */
	for (s = 0; s < sseu->max_slices; s++) {
		if (!(sseu->slice_mask & BIT(s)))
			/* skip disabled slice */
			continue;

		sseu->subslice_mask[s] = subslice_mask;

		for (ss = 0; ss < sseu->max_subslices; ss++) {
			u8 eu_disabled_mask;
			u32 n_disabled;

			if (!(sseu->subslice_mask[s] & BIT(ss)))
				/* skip disabled subslice */
				continue;

			eu_disabled_mask =
				eu_disable[s] >> (ss * sseu->max_eus_per_subslice);

			sseu_set_eus(sseu, s, ss, ~eu_disabled_mask);

			n_disabled = hweight8(eu_disabled_mask);

			/*
			 * Record which subslices have 7 EUs.
			 */
			if (sseu->max_eus_per_subslice - n_disabled == 7)
				sseu->subslice_7eu[s] |= 1 << ss;
		}
	}

	sseu->eu_total = compute_eu_total(sseu);

	/*
	 * BDW is expected to always have a uniform distribution of EU across
	 * subslices with the exception that any one EU in any one subslice may
	 * be fused off for die recovery.
	 */
	sseu->eu_per_subslice = sseu_subslice_total(sseu) ?
				DIV_ROUND_UP(sseu->eu_total,
					     sseu_subslice_total(sseu)) : 0;

	/*
	 * BDW supports slice power gating on devices with more than
	 * one slice.
	 */
	sseu->has_slice_pg = hweight8(sseu->slice_mask) > 1;
	sseu->has_subslice_pg = 0;
	sseu->has_eu_pg = 0;
}

static void haswell_sseu_info_init(struct drm_i915_private *dev_priv)
{
	struct sseu_dev_info *sseu = &RUNTIME_INFO(dev_priv)->sseu;
	u32 fuse1;
	int s, ss;

	/*
	 * There isn't a register to tell us how many slices/subslices. We
	 * work off the PCI-ids here.
	 */
	switch (INTEL_INFO(dev_priv)->gt) {
	default:
		MISSING_CASE(INTEL_INFO(dev_priv)->gt);
		/* fall through */
	case 1:
		sseu->slice_mask = BIT(0);
		sseu->subslice_mask[0] = BIT(0);
		break;
	case 2:
		sseu->slice_mask = BIT(0);
		sseu->subslice_mask[0] = BIT(0) | BIT(1);
		break;
	case 3:
		sseu->slice_mask = BIT(0) | BIT(1);
		sseu->subslice_mask[0] = BIT(0) | BIT(1);
		sseu->subslice_mask[1] = BIT(0) | BIT(1);
		break;
	}

	sseu->max_slices = hweight8(sseu->slice_mask);
	sseu->max_subslices = hweight8(sseu->subslice_mask[0]);

	fuse1 = I915_READ(HSW_PAVP_FUSE1);
	switch ((fuse1 & HSW_F1_EU_DIS_MASK) >> HSW_F1_EU_DIS_SHIFT) {
	default:
		MISSING_CASE((fuse1 & HSW_F1_EU_DIS_MASK) >>
			     HSW_F1_EU_DIS_SHIFT);
		/* fall through */
	case HSW_F1_EU_DIS_10EUS:
		sseu->eu_per_subslice = 10;
		break;
	case HSW_F1_EU_DIS_8EUS:
		sseu->eu_per_subslice = 8;
		break;
	case HSW_F1_EU_DIS_6EUS:
		sseu->eu_per_subslice = 6;
		break;
	}
	sseu->max_eus_per_subslice = sseu->eu_per_subslice;

	for (s = 0; s < sseu->max_slices; s++) {
		for (ss = 0; ss < sseu->max_subslices; ss++) {
			sseu_set_eus(sseu, s, ss,
				     (1UL << sseu->eu_per_subslice) - 1);
		}
	}

	sseu->eu_total = compute_eu_total(sseu);

	/* No powergating for you. */
	sseu->has_slice_pg = 0;
	sseu->has_subslice_pg = 0;
	sseu->has_eu_pg = 0;
}

static u32 read_reference_ts_freq(struct drm_i915_private *dev_priv)
{
	u32 ts_override = I915_READ(GEN9_TIMESTAMP_OVERRIDE);
	u32 base_freq, frac_freq;

	base_freq = ((ts_override & GEN9_TIMESTAMP_OVERRIDE_US_COUNTER_DIVIDER_MASK) >>
		     GEN9_TIMESTAMP_OVERRIDE_US_COUNTER_DIVIDER_SHIFT) + 1;
	base_freq *= 1000;

	frac_freq = ((ts_override &
		      GEN9_TIMESTAMP_OVERRIDE_US_COUNTER_DENOMINATOR_MASK) >>
		     GEN9_TIMESTAMP_OVERRIDE_US_COUNTER_DENOMINATOR_SHIFT);
	frac_freq = 1000 / (frac_freq + 1);

	return base_freq + frac_freq;
}

static u32 gen10_get_crystal_clock_freq(struct drm_i915_private *dev_priv,
					u32 rpm_config_reg)
{
	u32 f19_2_mhz = 19200;
	u32 f24_mhz = 24000;
	u32 crystal_clock = (rpm_config_reg &
			     GEN9_RPM_CONFIG0_CRYSTAL_CLOCK_FREQ_MASK) >>
			    GEN9_RPM_CONFIG0_CRYSTAL_CLOCK_FREQ_SHIFT;

	switch (crystal_clock) {
	case GEN9_RPM_CONFIG0_CRYSTAL_CLOCK_FREQ_19_2_MHZ:
		return f19_2_mhz;
	case GEN9_RPM_CONFIG0_CRYSTAL_CLOCK_FREQ_24_MHZ:
		return f24_mhz;
	default:
		MISSING_CASE(crystal_clock);
		return 0;
	}
}

static u32 gen11_get_crystal_clock_freq(struct drm_i915_private *dev_priv,
					u32 rpm_config_reg)
{
	u32 f19_2_mhz = 19200;
	u32 f24_mhz = 24000;
	u32 f25_mhz = 25000;
	u32 f38_4_mhz = 38400;
	u32 crystal_clock = (rpm_config_reg &
			     GEN11_RPM_CONFIG0_CRYSTAL_CLOCK_FREQ_MASK) >>
			    GEN11_RPM_CONFIG0_CRYSTAL_CLOCK_FREQ_SHIFT;

	switch (crystal_clock) {
	case GEN11_RPM_CONFIG0_CRYSTAL_CLOCK_FREQ_24_MHZ:
		return f24_mhz;
	case GEN11_RPM_CONFIG0_CRYSTAL_CLOCK_FREQ_19_2_MHZ:
		return f19_2_mhz;
	case GEN11_RPM_CONFIG0_CRYSTAL_CLOCK_FREQ_38_4_MHZ:
		return f38_4_mhz;
	case GEN11_RPM_CONFIG0_CRYSTAL_CLOCK_FREQ_25_MHZ:
		return f25_mhz;
	default:
		MISSING_CASE(crystal_clock);
		return 0;
	}
}

static u32 read_timestamp_frequency(struct drm_i915_private *dev_priv)
{
	u32 f12_5_mhz = 12500;
	u32 f19_2_mhz = 19200;
	u32 f24_mhz = 24000;

	if (INTEL_GEN(dev_priv) <= 4) {
		/* PRMs say:
		 *
		 *     "The value in this register increments once every 16
		 *      hclks." (through the “Clocking Configuration”
		 *      (“CLKCFG”) MCHBAR register)
		 */
		return dev_priv->rawclk_freq / 16;
	} else if (INTEL_GEN(dev_priv) <= 8) {
		/* PRMs say:
		 *
		 *     "The PCU TSC counts 10ns increments; this timestamp
		 *      reflects bits 38:3 of the TSC (i.e. 80ns granularity,
		 *      rolling over every 1.5 hours).
		 */
		return f12_5_mhz;
	} else if (INTEL_GEN(dev_priv) <= 9) {
		u32 ctc_reg = I915_READ(CTC_MODE);
		u32 freq = 0;

		if ((ctc_reg & CTC_SOURCE_PARAMETER_MASK) == CTC_SOURCE_DIVIDE_LOGIC) {
			freq = read_reference_ts_freq(dev_priv);
		} else {
			freq = IS_GEN9_LP(dev_priv) ? f19_2_mhz : f24_mhz;

			/* Now figure out how the command stream's timestamp
			 * register increments from this frequency (it might
			 * increment only every few clock cycle).
			 */
			freq >>= 3 - ((ctc_reg & CTC_SHIFT_PARAMETER_MASK) >>
				      CTC_SHIFT_PARAMETER_SHIFT);
		}

		return freq;
	} else if (INTEL_GEN(dev_priv) <= 11) {
		u32 ctc_reg = I915_READ(CTC_MODE);
		u32 freq = 0;

		/* First figure out the reference frequency. There are 2 ways
		 * we can compute the frequency, either through the
		 * TIMESTAMP_OVERRIDE register or through RPM_CONFIG. CTC_MODE
		 * tells us which one we should use.
		 */
		if ((ctc_reg & CTC_SOURCE_PARAMETER_MASK) == CTC_SOURCE_DIVIDE_LOGIC) {
			freq = read_reference_ts_freq(dev_priv);
		} else {
			u32 rpm_config_reg = I915_READ(RPM_CONFIG0);

			if (INTEL_GEN(dev_priv) <= 10)
				freq = gen10_get_crystal_clock_freq(dev_priv,
								rpm_config_reg);
			else
				freq = gen11_get_crystal_clock_freq(dev_priv,
								rpm_config_reg);

			/* Now figure out how the command stream's timestamp
			 * register increments from this frequency (it might
			 * increment only every few clock cycle).
			 */
			freq >>= 3 - ((rpm_config_reg &
				       GEN10_RPM_CONFIG0_CTC_SHIFT_PARAMETER_MASK) >>
				      GEN10_RPM_CONFIG0_CTC_SHIFT_PARAMETER_SHIFT);
		}

		return freq;
	}

	MISSING_CASE("Unknown gen, unable to read command streamer timestamp frequency\n");
	return 0;
}

#undef INTEL_VGA_DEVICE
#define INTEL_VGA_DEVICE(id, info) (id)

static const u16 subplatform_ult_ids[] = {
	INTEL_HSW_ULT_GT1_IDS(0),
	INTEL_HSW_ULT_GT2_IDS(0),
	INTEL_HSW_ULT_GT3_IDS(0),
	INTEL_BDW_ULT_GT1_IDS(0),
	INTEL_BDW_ULT_GT2_IDS(0),
	INTEL_BDW_ULT_GT3_IDS(0),
	INTEL_BDW_ULT_RSVD_IDS(0),
	INTEL_SKL_ULT_GT1_IDS(0),
	INTEL_SKL_ULT_GT2_IDS(0),
	INTEL_SKL_ULT_GT3_IDS(0),
	INTEL_KBL_ULT_GT1_IDS(0),
	INTEL_KBL_ULT_GT2_IDS(0),
	INTEL_KBL_ULT_GT3_IDS(0),
	INTEL_CFL_U_GT2_IDS(0),
	INTEL_CFL_U_GT3_IDS(0),
	INTEL_WHL_U_GT1_IDS(0),
	INTEL_WHL_U_GT2_IDS(0),
	INTEL_WHL_U_GT3_IDS(0)
};

static const u16 subplatform_ulx_ids[] = {
	INTEL_HSW_ULX_GT1_IDS(0),
	INTEL_HSW_ULX_GT2_IDS(0),
	INTEL_BDW_ULX_GT1_IDS(0),
	INTEL_BDW_ULX_GT2_IDS(0),
	INTEL_BDW_ULX_GT3_IDS(0),
	INTEL_BDW_ULX_RSVD_IDS(0),
	INTEL_SKL_ULX_GT1_IDS(0),
	INTEL_SKL_ULX_GT2_IDS(0),
	INTEL_KBL_ULX_GT1_IDS(0),
	INTEL_KBL_ULX_GT2_IDS(0)
};

static const u16 subplatform_aml_ids[] = {
	INTEL_AML_KBL_GT2_IDS(0),
	INTEL_AML_CFL_GT2_IDS(0)
};

static const u16 subplatform_portf_ids[] = {
	INTEL_CNL_PORT_F_IDS(0),
	INTEL_ICL_PORT_F_IDS(0)
};

static bool find_devid(u16 id, const u16 *p, unsigned int num)
{
	for (; num; num--, p++) {
		if (*p == id)
			return true;
	}

	return false;
}

void intel_device_info_subplatform_init(struct drm_i915_private *i915)
{
	const struct intel_device_info *info = INTEL_INFO(i915);
	const struct intel_runtime_info *rinfo = RUNTIME_INFO(i915);
	const unsigned int pi = __platform_mask_index(rinfo, info->platform);
	const unsigned int pb = __platform_mask_bit(rinfo, info->platform);
	u16 devid = INTEL_DEVID(i915);
	u32 mask = 0;

	/* Make sure IS_<platform> checks are working. */
	RUNTIME_INFO(i915)->platform_mask[pi] = BIT(pb);

	/* Find and mark subplatform bits based on the PCI device id. */
	if (find_devid(devid, subplatform_ult_ids,
		       ARRAY_SIZE(subplatform_ult_ids))) {
		mask = BIT(INTEL_SUBPLATFORM_ULT);
	} else if (find_devid(devid, subplatform_ulx_ids,
			      ARRAY_SIZE(subplatform_ulx_ids))) {
		mask = BIT(INTEL_SUBPLATFORM_ULX);
		if (IS_HASWELL(i915) || IS_BROADWELL(i915)) {
			/* ULX machines are also considered ULT. */
			mask |= BIT(INTEL_SUBPLATFORM_ULT);
		}
	} else if (find_devid(devid, subplatform_aml_ids,
			      ARRAY_SIZE(subplatform_aml_ids))) {
		mask = BIT(INTEL_SUBPLATFORM_AML);
	} else if (find_devid(devid, subplatform_portf_ids,
			      ARRAY_SIZE(subplatform_portf_ids))) {
		mask = BIT(INTEL_SUBPLATFORM_PORTF);
	}

	GEM_BUG_ON(mask & ~INTEL_SUBPLATFORM_BITS);

	RUNTIME_INFO(i915)->platform_mask[pi] |= mask;
}

/**
 * intel_device_info_runtime_init - initialize runtime info
 * @dev_priv: the i915 device
 *
 * Determine various intel_device_info fields at runtime.
 *
 * Use it when either:
 *   - it's judged too laborious to fill n static structures with the limit
 *     when a simple if statement does the job,
 *   - run-time checks (eg read fuse/strap registers) are needed.
 *
 * This function needs to be called:
 *   - after the MMIO has been setup as we are reading registers,
 *   - after the PCH has been detected,
 *   - before the first usage of the fields it can tweak.
 */
void intel_device_info_runtime_init(struct drm_i915_private *dev_priv)
{
	struct intel_device_info *info = mkwrite_device_info(dev_priv);
	struct intel_runtime_info *runtime = RUNTIME_INFO(dev_priv);
	enum pipe pipe;

	if (INTEL_GEN(dev_priv) >= 10) {
		for_each_pipe(dev_priv, pipe)
			runtime->num_scalers[pipe] = 2;
	} else if (IS_GEN(dev_priv, 9)) {
		runtime->num_scalers[PIPE_A] = 2;
		runtime->num_scalers[PIPE_B] = 2;
		runtime->num_scalers[PIPE_C] = 1;
	}

<<<<<<< HEAD
	BUILD_BUG_ON(I915_NUM_ENGINES > BITS_PER_TYPE(intel_ring_mask_t));

	if (IS_GEN(dev_priv, 11))
=======
	BUILD_BUG_ON(BITS_PER_TYPE(intel_engine_mask_t) < I915_NUM_ENGINES);

	if (INTEL_GEN(dev_priv) >= 11)
>>>>>>> 0ecfebd2
		for_each_pipe(dev_priv, pipe)
			runtime->num_sprites[pipe] = 6;
	else if (IS_GEN(dev_priv, 10) || IS_GEMINILAKE(dev_priv))
		for_each_pipe(dev_priv, pipe)
			runtime->num_sprites[pipe] = 3;
	else if (IS_BROXTON(dev_priv)) {
		/*
		 * Skylake and Broxton currently don't expose the topmost plane as its
		 * use is exclusive with the legacy cursor and we only want to expose
		 * one of those, not both. Until we can safely expose the topmost plane
		 * as a DRM_PLANE_TYPE_CURSOR with all the features exposed/supported,
		 * we don't expose the topmost plane at all to prevent ABI breakage
		 * down the line.
		 */

		runtime->num_sprites[PIPE_A] = 2;
		runtime->num_sprites[PIPE_B] = 2;
		runtime->num_sprites[PIPE_C] = 1;
	} else if (IS_VALLEYVIEW(dev_priv) || IS_CHERRYVIEW(dev_priv)) {
		for_each_pipe(dev_priv, pipe)
			runtime->num_sprites[pipe] = 2;
	} else if (INTEL_GEN(dev_priv) >= 5 || IS_G4X(dev_priv)) {
		for_each_pipe(dev_priv, pipe)
			runtime->num_sprites[pipe] = 1;
	}

	if (i915_modparams.disable_display) {
		DRM_INFO("Display disabled (module parameter)\n");
		info->num_pipes = 0;
	} else if (HAS_DISPLAY(dev_priv) &&
		   (IS_GEN_RANGE(dev_priv, 7, 8)) &&
		   HAS_PCH_SPLIT(dev_priv)) {
		u32 fuse_strap = I915_READ(FUSE_STRAP);
		u32 sfuse_strap = I915_READ(SFUSE_STRAP);

		/*
		 * SFUSE_STRAP is supposed to have a bit signalling the display
		 * is fused off. Unfortunately it seems that, at least in
		 * certain cases, fused off display means that PCH display
		 * reads don't land anywhere. In that case, we read 0s.
		 *
		 * On CPT/PPT, we can detect this case as SFUSE_STRAP_FUSE_LOCK
		 * should be set when taking over after the firmware.
		 */
		if (fuse_strap & ILK_INTERNAL_DISPLAY_DISABLE ||
		    sfuse_strap & SFUSE_STRAP_DISPLAY_DISABLED ||
		    (HAS_PCH_CPT(dev_priv) &&
		     !(sfuse_strap & SFUSE_STRAP_FUSE_LOCK))) {
			DRM_INFO("Display fused off, disabling\n");
			info->num_pipes = 0;
		} else if (fuse_strap & IVB_PIPE_C_DISABLE) {
			DRM_INFO("PipeC fused off\n");
			info->num_pipes -= 1;
		}
	} else if (HAS_DISPLAY(dev_priv) && INTEL_GEN(dev_priv) >= 9) {
		u32 dfsm = I915_READ(SKL_DFSM);
		u8 disabled_mask = 0;
		bool invalid;
		int num_bits;

		if (dfsm & SKL_DFSM_PIPE_A_DISABLE)
			disabled_mask |= BIT(PIPE_A);
		if (dfsm & SKL_DFSM_PIPE_B_DISABLE)
			disabled_mask |= BIT(PIPE_B);
		if (dfsm & SKL_DFSM_PIPE_C_DISABLE)
			disabled_mask |= BIT(PIPE_C);

		num_bits = hweight8(disabled_mask);

		switch (disabled_mask) {
		case BIT(PIPE_A):
		case BIT(PIPE_B):
		case BIT(PIPE_A) | BIT(PIPE_B):
		case BIT(PIPE_A) | BIT(PIPE_C):
			invalid = true;
			break;
		default:
			invalid = false;
		}

		if (num_bits > info->num_pipes || invalid)
			DRM_ERROR("invalid pipe fuse configuration: 0x%x\n",
				  disabled_mask);
		else
			info->num_pipes -= num_bits;
	}

	/* Initialize slice/subslice/EU info */
	if (IS_HASWELL(dev_priv))
		haswell_sseu_info_init(dev_priv);
	else if (IS_CHERRYVIEW(dev_priv))
		cherryview_sseu_info_init(dev_priv);
	else if (IS_BROADWELL(dev_priv))
		broadwell_sseu_info_init(dev_priv);
	else if (IS_GEN(dev_priv, 9))
		gen9_sseu_info_init(dev_priv);
	else if (IS_GEN(dev_priv, 10))
		gen10_sseu_info_init(dev_priv);
	else if (INTEL_GEN(dev_priv) >= 11)
		gen11_sseu_info_init(dev_priv);

	if (IS_GEN(dev_priv, 6) && intel_vtd_active()) {
		DRM_INFO("Disabling ppGTT for VT-d support\n");
<<<<<<< HEAD
		info->ppgtt = INTEL_PPGTT_NONE;
=======
		info->ppgtt_type = INTEL_PPGTT_NONE;
>>>>>>> 0ecfebd2
	}

	/* Initialize command stream timestamp frequency */
	runtime->cs_timestamp_frequency_khz = read_timestamp_frequency(dev_priv);
}

void intel_driver_caps_print(const struct intel_driver_caps *caps,
			     struct drm_printer *p)
{
	drm_printf(p, "Has logical contexts? %s\n",
		   yesno(caps->has_logical_contexts));
	drm_printf(p, "scheduler: %x\n", caps->scheduler);
}

/*
 * Determine which engines are fused off in our particular hardware. Since the
 * fuse register is in the blitter powerwell, we need forcewake to be ready at
 * this point (but later we need to prune the forcewake domains for engines that
 * are indeed fused off).
 */
void intel_device_info_init_mmio(struct drm_i915_private *dev_priv)
{
	struct intel_device_info *info = mkwrite_device_info(dev_priv);
	unsigned int logical_vdbox = 0;
	unsigned int i;
	u32 media_fuse;
<<<<<<< HEAD
=======
	u16 vdbox_mask;
	u16 vebox_mask;
>>>>>>> 0ecfebd2

	if (INTEL_GEN(dev_priv) < 11)
		return;

	media_fuse = ~I915_READ(GEN11_GT_VEBOX_VDBOX_DISABLE);

<<<<<<< HEAD
	RUNTIME_INFO(dev_priv)->vdbox_enable = media_fuse & GEN11_GT_VDBOX_DISABLE_MASK;
	RUNTIME_INFO(dev_priv)->vebox_enable = (media_fuse & GEN11_GT_VEBOX_DISABLE_MASK) >>
		GEN11_GT_VEBOX_DISABLE_SHIFT;

	DRM_DEBUG_DRIVER("vdbox enable: %04x\n", RUNTIME_INFO(dev_priv)->vdbox_enable);
=======
	vdbox_mask = media_fuse & GEN11_GT_VDBOX_DISABLE_MASK;
	vebox_mask = (media_fuse & GEN11_GT_VEBOX_DISABLE_MASK) >>
		      GEN11_GT_VEBOX_DISABLE_SHIFT;

>>>>>>> 0ecfebd2
	for (i = 0; i < I915_MAX_VCS; i++) {
		if (!HAS_ENGINE(dev_priv, _VCS(i)))
			continue;

<<<<<<< HEAD
		if (!(BIT(i) & RUNTIME_INFO(dev_priv)->vdbox_enable)) {
			info->ring_mask &= ~ENGINE_MASK(_VCS(i));
=======
		if (!(BIT(i) & vdbox_mask)) {
			info->engine_mask &= ~BIT(_VCS(i));
>>>>>>> 0ecfebd2
			DRM_DEBUG_DRIVER("vcs%u fused off\n", i);
			continue;
		}

		/*
		 * In Gen11, only even numbered logical VDBOXes are
		 * hooked up to an SFC (Scaler & Format Converter) unit.
		 */
		if (logical_vdbox++ % 2 == 0)
			RUNTIME_INFO(dev_priv)->vdbox_sfc_access |= BIT(i);
	}
	DRM_DEBUG_DRIVER("vdbox enable: %04x, instances: %04lx\n",
			 vdbox_mask, VDBOX_MASK(dev_priv));
	GEM_BUG_ON(vdbox_mask != VDBOX_MASK(dev_priv));

<<<<<<< HEAD
	DRM_DEBUG_DRIVER("vebox enable: %04x\n", RUNTIME_INFO(dev_priv)->vebox_enable);
=======
>>>>>>> 0ecfebd2
	for (i = 0; i < I915_MAX_VECS; i++) {
		if (!HAS_ENGINE(dev_priv, _VECS(i)))
			continue;

<<<<<<< HEAD
		if (!(BIT(i) & RUNTIME_INFO(dev_priv)->vebox_enable)) {
			info->ring_mask &= ~ENGINE_MASK(_VECS(i));
=======
		if (!(BIT(i) & vebox_mask)) {
			info->engine_mask &= ~BIT(_VECS(i));
>>>>>>> 0ecfebd2
			DRM_DEBUG_DRIVER("vecs%u fused off\n", i);
		}
	}
	DRM_DEBUG_DRIVER("vebox enable: %04x, instances: %04lx\n",
			 vebox_mask, VEBOX_MASK(dev_priv));
	GEM_BUG_ON(vebox_mask != VEBOX_MASK(dev_priv));
}<|MERGE_RESOLUTION|>--- conflicted
+++ resolved
@@ -838,15 +838,9 @@
 		runtime->num_scalers[PIPE_C] = 1;
 	}
 
-<<<<<<< HEAD
-	BUILD_BUG_ON(I915_NUM_ENGINES > BITS_PER_TYPE(intel_ring_mask_t));
-
-	if (IS_GEN(dev_priv, 11))
-=======
 	BUILD_BUG_ON(BITS_PER_TYPE(intel_engine_mask_t) < I915_NUM_ENGINES);
 
 	if (INTEL_GEN(dev_priv) >= 11)
->>>>>>> 0ecfebd2
 		for_each_pipe(dev_priv, pipe)
 			runtime->num_sprites[pipe] = 6;
 	else if (IS_GEN(dev_priv, 10) || IS_GEMINILAKE(dev_priv))
@@ -950,11 +944,7 @@
 
 	if (IS_GEN(dev_priv, 6) && intel_vtd_active()) {
 		DRM_INFO("Disabling ppGTT for VT-d support\n");
-<<<<<<< HEAD
-		info->ppgtt = INTEL_PPGTT_NONE;
-=======
 		info->ppgtt_type = INTEL_PPGTT_NONE;
->>>>>>> 0ecfebd2
 	}
 
 	/* Initialize command stream timestamp frequency */
@@ -981,40 +971,24 @@
 	unsigned int logical_vdbox = 0;
 	unsigned int i;
 	u32 media_fuse;
-<<<<<<< HEAD
-=======
 	u16 vdbox_mask;
 	u16 vebox_mask;
->>>>>>> 0ecfebd2
 
 	if (INTEL_GEN(dev_priv) < 11)
 		return;
 
 	media_fuse = ~I915_READ(GEN11_GT_VEBOX_VDBOX_DISABLE);
 
-<<<<<<< HEAD
-	RUNTIME_INFO(dev_priv)->vdbox_enable = media_fuse & GEN11_GT_VDBOX_DISABLE_MASK;
-	RUNTIME_INFO(dev_priv)->vebox_enable = (media_fuse & GEN11_GT_VEBOX_DISABLE_MASK) >>
-		GEN11_GT_VEBOX_DISABLE_SHIFT;
-
-	DRM_DEBUG_DRIVER("vdbox enable: %04x\n", RUNTIME_INFO(dev_priv)->vdbox_enable);
-=======
 	vdbox_mask = media_fuse & GEN11_GT_VDBOX_DISABLE_MASK;
 	vebox_mask = (media_fuse & GEN11_GT_VEBOX_DISABLE_MASK) >>
 		      GEN11_GT_VEBOX_DISABLE_SHIFT;
 
->>>>>>> 0ecfebd2
 	for (i = 0; i < I915_MAX_VCS; i++) {
 		if (!HAS_ENGINE(dev_priv, _VCS(i)))
 			continue;
 
-<<<<<<< HEAD
-		if (!(BIT(i) & RUNTIME_INFO(dev_priv)->vdbox_enable)) {
-			info->ring_mask &= ~ENGINE_MASK(_VCS(i));
-=======
 		if (!(BIT(i) & vdbox_mask)) {
 			info->engine_mask &= ~BIT(_VCS(i));
->>>>>>> 0ecfebd2
 			DRM_DEBUG_DRIVER("vcs%u fused off\n", i);
 			continue;
 		}
@@ -1030,21 +1004,12 @@
 			 vdbox_mask, VDBOX_MASK(dev_priv));
 	GEM_BUG_ON(vdbox_mask != VDBOX_MASK(dev_priv));
 
-<<<<<<< HEAD
-	DRM_DEBUG_DRIVER("vebox enable: %04x\n", RUNTIME_INFO(dev_priv)->vebox_enable);
-=======
->>>>>>> 0ecfebd2
 	for (i = 0; i < I915_MAX_VECS; i++) {
 		if (!HAS_ENGINE(dev_priv, _VECS(i)))
 			continue;
 
-<<<<<<< HEAD
-		if (!(BIT(i) & RUNTIME_INFO(dev_priv)->vebox_enable)) {
-			info->ring_mask &= ~ENGINE_MASK(_VECS(i));
-=======
 		if (!(BIT(i) & vebox_mask)) {
 			info->engine_mask &= ~BIT(_VECS(i));
->>>>>>> 0ecfebd2
 			DRM_DEBUG_DRIVER("vecs%u fused off\n", i);
 		}
 	}
