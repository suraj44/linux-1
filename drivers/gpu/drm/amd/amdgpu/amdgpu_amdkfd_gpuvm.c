--- conflicted
+++ resolved
@@ -244,17 +244,10 @@
 	}
 	new->shared_max = old->shared_max;
 	new->shared_count = k;
-<<<<<<< HEAD
 
 	if (!ef) {
 		unsigned int count = old->shared_count - j;
 
-=======
-
-	if (!ef) {
-		unsigned int count = old->shared_count - j;
-
->>>>>>> f9885ef8
 		/* Alloc memory for count number of eviction fence pointers.
 		 * Fill the ef_list array and ef_count
 		 */
@@ -1138,11 +1131,7 @@
 	amdgpu_vm_release_compute(adev, avm);
 }
 
-<<<<<<< HEAD
-uint32_t amdgpu_amdkfd_gpuvm_get_process_page_dir(void *vm)
-=======
 uint64_t amdgpu_amdkfd_gpuvm_get_process_page_dir(void *vm)
->>>>>>> f9885ef8
 {
 	struct amdgpu_vm *avm = (struct amdgpu_vm *)vm;
 	struct amdgpu_bo *pd = avm->root.base.bo;
