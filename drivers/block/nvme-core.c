--- conflicted
+++ resolved
@@ -993,11 +993,7 @@
 		dev_warn(&dev->pci_dev->dev,
 			"I/O %d QID %d timeout, reset controller\n", cmdid,
 								nvmeq->qid);
-<<<<<<< HEAD
-		PREPARE_WORK(&dev->reset_work, nvme_reset_failed_dev);
-=======
 		dev->reset_workfn = nvme_reset_failed_dev;
->>>>>>> 59ff3eb6
 		queue_work(nvme_workq, &dev->reset_work);
 		return;
 	}
@@ -1700,12 +1696,7 @@
 				list_del_init(&dev->node);
 				dev_warn(&dev->pci_dev->dev,
 					"Failed status, reset controller\n");
-<<<<<<< HEAD
-				PREPARE_WORK(&dev->reset_work,
-							nvme_reset_failed_dev);
-=======
 				dev->reset_workfn = nvme_reset_failed_dev;
->>>>>>> 59ff3eb6
 				queue_work(nvme_workq, &dev->reset_work);
 				continue;
 			}
@@ -2414,11 +2405,7 @@
 		return ret;
 	if (ret == -EBUSY) {
 		spin_lock(&dev_list_lock);
-<<<<<<< HEAD
-		PREPARE_WORK(&dev->reset_work, nvme_remove_disks);
-=======
 		dev->reset_workfn = nvme_remove_disks;
->>>>>>> 59ff3eb6
 		queue_work(nvme_workq, &dev->reset_work);
 		spin_unlock(&dev_list_lock);
 	}
@@ -2447,15 +2434,12 @@
 	nvme_dev_reset(dev);
 }
 
-<<<<<<< HEAD
-=======
 static void nvme_reset_workfn(struct work_struct *work)
 {
 	struct nvme_dev *dev = container_of(work, struct nvme_dev, reset_work);
 	dev->reset_workfn(work);
 }
 
->>>>>>> 59ff3eb6
 static int nvme_probe(struct pci_dev *pdev, const struct pci_device_id *id)
 {
 	int result = -ENOMEM;
@@ -2474,12 +2458,8 @@
 		goto free;
 
 	INIT_LIST_HEAD(&dev->namespaces);
-<<<<<<< HEAD
-	INIT_WORK(&dev->reset_work, nvme_reset_failed_dev);
-=======
 	dev->reset_workfn = nvme_reset_failed_dev;
 	INIT_WORK(&dev->reset_work, nvme_reset_workfn);
->>>>>>> 59ff3eb6
 	dev->pci_dev = pdev;
 	pci_set_drvdata(pdev, dev);
 	result = nvme_set_instance(dev);
@@ -2579,11 +2559,7 @@
 	struct nvme_dev *ndev = pci_get_drvdata(pdev);
 
 	if (nvme_dev_resume(ndev) && !work_busy(&ndev->reset_work)) {
-<<<<<<< HEAD
-		PREPARE_WORK(&ndev->reset_work, nvme_reset_failed_dev);
-=======
 		ndev->reset_workfn = nvme_reset_failed_dev;
->>>>>>> 59ff3eb6
 		queue_work(nvme_workq, &ndev->reset_work);
 	}
 	return 0;
