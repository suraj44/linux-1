/*
 * Copyright (C) 2012,2013 - ARM Ltd
 * Author: Marc Zyngier <marc.zyngier@arm.com>
 *
 * Derived from arch/arm/kvm/coproc.c:
 * Copyright (C) 2012 - Virtual Open Systems and Columbia University
 * Authors: Rusty Russell <rusty@rustcorp.com.au>
 *          Christoffer Dall <c.dall@virtualopensystems.com>
 *
 * This program is free software; you can redistribute it and/or modify
 * it under the terms of the GNU General Public License, version 2, as
 * published by the Free Software Foundation.
 *
 * This program is distributed in the hope that it will be useful,
 * but WITHOUT ANY WARRANTY; without even the implied warranty of
 * MERCHANTABILITY or FITNESS FOR A PARTICULAR PURPOSE.  See the
 * GNU General Public License for more details.
 *
 * You should have received a copy of the GNU General Public License
 * along with this program.  If not, see <http://www.gnu.org/licenses/>.
 */

#include <linux/kvm_host.h>
#include <linux/mm.h>
#include <linux/uaccess.h>

#include <asm/cacheflush.h>
#include <asm/cputype.h>
#include <asm/debug-monitors.h>
#include <asm/esr.h>
#include <asm/kvm_arm.h>
#include <asm/kvm_coproc.h>
#include <asm/kvm_emulate.h>
#include <asm/kvm_host.h>
#include <asm/kvm_mmu.h>

#include <trace/events/kvm.h>

#include "sys_regs.h"

#include "trace.h"

/*
 * All of this file is extremly similar to the ARM coproc.c, but the
 * types are different. My gut feeling is that it should be pretty
 * easy to merge, but that would be an ABI breakage -- again. VFP
 * would also need to be abstracted.
 *
 * For AArch32, we only take care of what is being trapped. Anything
 * that has to do with init and userspace access has to go via the
 * 64bit interface.
 */

/* 3 bits per cache level, as per CLIDR, but non-existent caches always 0 */
static u32 cache_levels;

/* CSSELR values; used to index KVM_REG_ARM_DEMUX_ID_CCSIDR */
#define CSSELR_MAX 12

/* Which cache CCSIDR represents depends on CSSELR value. */
static u32 get_ccsidr(u32 csselr)
{
	u32 ccsidr;

	/* Make sure noone else changes CSSELR during this! */
	local_irq_disable();
	/* Put value into CSSELR */
	asm volatile("msr csselr_el1, %x0" : : "r" (csselr));
	isb();
	/* Read result out of CCSIDR */
	asm volatile("mrs %0, ccsidr_el1" : "=r" (ccsidr));
	local_irq_enable();

	return ccsidr;
}

/*
 * See note at ARMv7 ARM B1.14.4 (TL;DR: S/W ops are not easily virtualized).
 */
static bool access_dcsw(struct kvm_vcpu *vcpu,
			const struct sys_reg_params *p,
			const struct sys_reg_desc *r)
{
	if (!p->is_write)
		return read_from_write_only(vcpu, p);

	kvm_set_way_flush(vcpu);
	return true;
}

/*
 * Generic accessor for VM registers. Only called as long as HCR_TVM
 * is set. If the guest enables the MMU, we stop trapping the VM
 * sys_regs and leave it in complete control of the caches.
 */
static bool access_vm_reg(struct kvm_vcpu *vcpu,
			  const struct sys_reg_params *p,
			  const struct sys_reg_desc *r)
{
	unsigned long val;
	bool was_enabled = vcpu_has_cache_enabled(vcpu);

	BUG_ON(!p->is_write);

	val = *vcpu_reg(vcpu, p->Rt);
	if (!p->is_aarch32) {
		vcpu_sys_reg(vcpu, r->reg) = val;
	} else {
		if (!p->is_32bit)
			vcpu_cp15_64_high(vcpu, r->reg) = val >> 32;
		vcpu_cp15_64_low(vcpu, r->reg) = val & 0xffffffffUL;
	}

	kvm_toggle_cache(vcpu, was_enabled);
	return true;
}

/*
 * Trap handler for the GICv3 SGI generation system register.
 * Forward the request to the VGIC emulation.
 * The cp15_64 code makes sure this automatically works
 * for both AArch64 and AArch32 accesses.
 */
static bool access_gic_sgi(struct kvm_vcpu *vcpu,
			   const struct sys_reg_params *p,
			   const struct sys_reg_desc *r)
{
	u64 val;

	if (!p->is_write)
		return read_from_write_only(vcpu, p);

	val = *vcpu_reg(vcpu, p->Rt);
	vgic_v3_dispatch_sgi(vcpu, val);

	return true;
}

static bool trap_raz_wi(struct kvm_vcpu *vcpu,
			const struct sys_reg_params *p,
			const struct sys_reg_desc *r)
{
	if (p->is_write)
		return ignore_write(vcpu, p);
	else
		return read_zero(vcpu, p);
}

static bool trap_oslsr_el1(struct kvm_vcpu *vcpu,
			   const struct sys_reg_params *p,
			   const struct sys_reg_desc *r)
{
	if (p->is_write) {
		return ignore_write(vcpu, p);
	} else {
		*vcpu_reg(vcpu, p->Rt) = (1 << 3);
		return true;
	}
}

static bool trap_dbgauthstatus_el1(struct kvm_vcpu *vcpu,
				   const struct sys_reg_params *p,
				   const struct sys_reg_desc *r)
{
	if (p->is_write) {
		return ignore_write(vcpu, p);
	} else {
		u32 val;
		asm volatile("mrs %0, dbgauthstatus_el1" : "=r" (val));
		*vcpu_reg(vcpu, p->Rt) = val;
		return true;
	}
}

/*
 * We want to avoid world-switching all the DBG registers all the
 * time:
 * 
 * - If we've touched any debug register, it is likely that we're
 *   going to touch more of them. It then makes sense to disable the
 *   traps and start doing the save/restore dance
 * - If debug is active (DBG_MDSCR_KDE or DBG_MDSCR_MDE set), it is
 *   then mandatory to save/restore the registers, as the guest
 *   depends on them.
 * 
 * For this, we use a DIRTY bit, indicating the guest has modified the
 * debug registers, used as follow:
 *
 * On guest entry:
 * - If the dirty bit is set (because we're coming back from trapping),
 *   disable the traps, save host registers, restore guest registers.
 * - If debug is actively in use (DBG_MDSCR_KDE or DBG_MDSCR_MDE set),
 *   set the dirty bit, disable the traps, save host registers,
 *   restore guest registers.
 * - Otherwise, enable the traps
 *
 * On guest exit:
 * - If the dirty bit is set, save guest registers, restore host
 *   registers and clear the dirty bit. This ensure that the host can
 *   now use the debug registers.
 */
static bool trap_debug_regs(struct kvm_vcpu *vcpu,
			    const struct sys_reg_params *p,
			    const struct sys_reg_desc *r)
{
	if (p->is_write) {
		vcpu_sys_reg(vcpu, r->reg) = *vcpu_reg(vcpu, p->Rt);
		vcpu->arch.debug_flags |= KVM_ARM64_DEBUG_DIRTY;
	} else {
		*vcpu_reg(vcpu, p->Rt) = vcpu_sys_reg(vcpu, r->reg);
	}

	trace_trap_reg(__func__, r->reg, p->is_write, *vcpu_reg(vcpu, p->Rt));

	return true;
}

/*
 * reg_to_dbg/dbg_to_reg
 *
 * A 32 bit write to a debug register leave top bits alone
 * A 32 bit read from a debug register only returns the bottom bits
 *
 * All writes will set the KVM_ARM64_DEBUG_DIRTY flag to ensure the
 * hyp.S code switches between host and guest values in future.
 */
static inline void reg_to_dbg(struct kvm_vcpu *vcpu,
			      const struct sys_reg_params *p,
			      u64 *dbg_reg)
{
	u64 val = *vcpu_reg(vcpu, p->Rt);

	if (p->is_32bit) {
		val &= 0xffffffffUL;
		val |= ((*dbg_reg >> 32) << 32);
	}

	*dbg_reg = val;
	vcpu->arch.debug_flags |= KVM_ARM64_DEBUG_DIRTY;
}

static inline void dbg_to_reg(struct kvm_vcpu *vcpu,
			      const struct sys_reg_params *p,
			      u64 *dbg_reg)
{
	u64 val = *dbg_reg;

	if (p->is_32bit)
		val &= 0xffffffffUL;

	*vcpu_reg(vcpu, p->Rt) = val;
}

static inline bool trap_bvr(struct kvm_vcpu *vcpu,
			    const struct sys_reg_params *p,
			    const struct sys_reg_desc *rd)
{
	u64 *dbg_reg = &vcpu->arch.vcpu_debug_state.dbg_bvr[rd->reg];

	if (p->is_write)
		reg_to_dbg(vcpu, p, dbg_reg);
	else
		dbg_to_reg(vcpu, p, dbg_reg);

	trace_trap_reg(__func__, rd->reg, p->is_write, *dbg_reg);

<<<<<<< HEAD
	return true;
}

static int set_bvr(struct kvm_vcpu *vcpu, const struct sys_reg_desc *rd,
		const struct kvm_one_reg *reg, void __user *uaddr)
{
	__u64 *r = &vcpu->arch.vcpu_debug_state.dbg_bvr[rd->reg];

	if (copy_from_user(uaddr, r, KVM_REG_SIZE(reg->id)) != 0)
		return -EFAULT;
	return 0;
}

static int get_bvr(struct kvm_vcpu *vcpu, const struct sys_reg_desc *rd,
	const struct kvm_one_reg *reg, void __user *uaddr)
{
	__u64 *r = &vcpu->arch.vcpu_debug_state.dbg_bvr[rd->reg];

	if (copy_to_user(uaddr, r, KVM_REG_SIZE(reg->id)) != 0)
		return -EFAULT;
	return 0;
}

static inline void reset_bvr(struct kvm_vcpu *vcpu,
			     const struct sys_reg_desc *rd)
{
	vcpu->arch.vcpu_debug_state.dbg_bvr[rd->reg] = rd->val;
}

static inline bool trap_bcr(struct kvm_vcpu *vcpu,
			    const struct sys_reg_params *p,
			    const struct sys_reg_desc *rd)
{
	u64 *dbg_reg = &vcpu->arch.vcpu_debug_state.dbg_bcr[rd->reg];

	if (p->is_write)
		reg_to_dbg(vcpu, p, dbg_reg);
	else
		dbg_to_reg(vcpu, p, dbg_reg);

	trace_trap_reg(__func__, rd->reg, p->is_write, *dbg_reg);

	return true;
}

static int set_bcr(struct kvm_vcpu *vcpu, const struct sys_reg_desc *rd,
		const struct kvm_one_reg *reg, void __user *uaddr)
{
	__u64 *r = &vcpu->arch.vcpu_debug_state.dbg_bcr[rd->reg];

	if (copy_from_user(uaddr, r, KVM_REG_SIZE(reg->id)) != 0)
		return -EFAULT;

	return 0;
}

static int get_bcr(struct kvm_vcpu *vcpu, const struct sys_reg_desc *rd,
	const struct kvm_one_reg *reg, void __user *uaddr)
{
	__u64 *r = &vcpu->arch.vcpu_debug_state.dbg_bcr[rd->reg];

	if (copy_to_user(uaddr, r, KVM_REG_SIZE(reg->id)) != 0)
		return -EFAULT;
	return 0;
}

static inline void reset_bcr(struct kvm_vcpu *vcpu,
			     const struct sys_reg_desc *rd)
{
	vcpu->arch.vcpu_debug_state.dbg_bcr[rd->reg] = rd->val;
}

static inline bool trap_wvr(struct kvm_vcpu *vcpu,
			    const struct sys_reg_params *p,
			    const struct sys_reg_desc *rd)
{
	u64 *dbg_reg = &vcpu->arch.vcpu_debug_state.dbg_wvr[rd->reg];

	if (p->is_write)
		reg_to_dbg(vcpu, p, dbg_reg);
	else
		dbg_to_reg(vcpu, p, dbg_reg);

	trace_trap_reg(__func__, rd->reg, p->is_write,
		vcpu->arch.vcpu_debug_state.dbg_wvr[rd->reg]);

	return true;
}

=======
	return true;
}

static int set_bvr(struct kvm_vcpu *vcpu, const struct sys_reg_desc *rd,
		const struct kvm_one_reg *reg, void __user *uaddr)
{
	__u64 *r = &vcpu->arch.vcpu_debug_state.dbg_bvr[rd->reg];

	if (copy_from_user(r, uaddr, KVM_REG_SIZE(reg->id)) != 0)
		return -EFAULT;
	return 0;
}

static int get_bvr(struct kvm_vcpu *vcpu, const struct sys_reg_desc *rd,
	const struct kvm_one_reg *reg, void __user *uaddr)
{
	__u64 *r = &vcpu->arch.vcpu_debug_state.dbg_bvr[rd->reg];

	if (copy_to_user(uaddr, r, KVM_REG_SIZE(reg->id)) != 0)
		return -EFAULT;
	return 0;
}

static inline void reset_bvr(struct kvm_vcpu *vcpu,
			     const struct sys_reg_desc *rd)
{
	vcpu->arch.vcpu_debug_state.dbg_bvr[rd->reg] = rd->val;
}

static inline bool trap_bcr(struct kvm_vcpu *vcpu,
			    const struct sys_reg_params *p,
			    const struct sys_reg_desc *rd)
{
	u64 *dbg_reg = &vcpu->arch.vcpu_debug_state.dbg_bcr[rd->reg];

	if (p->is_write)
		reg_to_dbg(vcpu, p, dbg_reg);
	else
		dbg_to_reg(vcpu, p, dbg_reg);

	trace_trap_reg(__func__, rd->reg, p->is_write, *dbg_reg);

	return true;
}

static int set_bcr(struct kvm_vcpu *vcpu, const struct sys_reg_desc *rd,
		const struct kvm_one_reg *reg, void __user *uaddr)
{
	__u64 *r = &vcpu->arch.vcpu_debug_state.dbg_bcr[rd->reg];

	if (copy_from_user(r, uaddr, KVM_REG_SIZE(reg->id)) != 0)
		return -EFAULT;

	return 0;
}

static int get_bcr(struct kvm_vcpu *vcpu, const struct sys_reg_desc *rd,
	const struct kvm_one_reg *reg, void __user *uaddr)
{
	__u64 *r = &vcpu->arch.vcpu_debug_state.dbg_bcr[rd->reg];

	if (copy_to_user(uaddr, r, KVM_REG_SIZE(reg->id)) != 0)
		return -EFAULT;
	return 0;
}

static inline void reset_bcr(struct kvm_vcpu *vcpu,
			     const struct sys_reg_desc *rd)
{
	vcpu->arch.vcpu_debug_state.dbg_bcr[rd->reg] = rd->val;
}

static inline bool trap_wvr(struct kvm_vcpu *vcpu,
			    const struct sys_reg_params *p,
			    const struct sys_reg_desc *rd)
{
	u64 *dbg_reg = &vcpu->arch.vcpu_debug_state.dbg_wvr[rd->reg];

	if (p->is_write)
		reg_to_dbg(vcpu, p, dbg_reg);
	else
		dbg_to_reg(vcpu, p, dbg_reg);

	trace_trap_reg(__func__, rd->reg, p->is_write,
		vcpu->arch.vcpu_debug_state.dbg_wvr[rd->reg]);

	return true;
}

>>>>>>> 9f30a04d
static int set_wvr(struct kvm_vcpu *vcpu, const struct sys_reg_desc *rd,
		const struct kvm_one_reg *reg, void __user *uaddr)
{
	__u64 *r = &vcpu->arch.vcpu_debug_state.dbg_wvr[rd->reg];

<<<<<<< HEAD
	if (copy_from_user(uaddr, r, KVM_REG_SIZE(reg->id)) != 0)
=======
	if (copy_from_user(r, uaddr, KVM_REG_SIZE(reg->id)) != 0)
>>>>>>> 9f30a04d
		return -EFAULT;
	return 0;
}

static int get_wvr(struct kvm_vcpu *vcpu, const struct sys_reg_desc *rd,
	const struct kvm_one_reg *reg, void __user *uaddr)
{
	__u64 *r = &vcpu->arch.vcpu_debug_state.dbg_wvr[rd->reg];

	if (copy_to_user(uaddr, r, KVM_REG_SIZE(reg->id)) != 0)
		return -EFAULT;
	return 0;
}

static inline void reset_wvr(struct kvm_vcpu *vcpu,
			     const struct sys_reg_desc *rd)
{
	vcpu->arch.vcpu_debug_state.dbg_wvr[rd->reg] = rd->val;
}

static inline bool trap_wcr(struct kvm_vcpu *vcpu,
			    const struct sys_reg_params *p,
			    const struct sys_reg_desc *rd)
{
	u64 *dbg_reg = &vcpu->arch.vcpu_debug_state.dbg_wcr[rd->reg];

	if (p->is_write)
		reg_to_dbg(vcpu, p, dbg_reg);
	else
		dbg_to_reg(vcpu, p, dbg_reg);

	trace_trap_reg(__func__, rd->reg, p->is_write, *dbg_reg);

	return true;
}

static int set_wcr(struct kvm_vcpu *vcpu, const struct sys_reg_desc *rd,
		const struct kvm_one_reg *reg, void __user *uaddr)
{
	__u64 *r = &vcpu->arch.vcpu_debug_state.dbg_wcr[rd->reg];

<<<<<<< HEAD
	if (copy_from_user(uaddr, r, KVM_REG_SIZE(reg->id)) != 0)
=======
	if (copy_from_user(r, uaddr, KVM_REG_SIZE(reg->id)) != 0)
>>>>>>> 9f30a04d
		return -EFAULT;
	return 0;
}

static int get_wcr(struct kvm_vcpu *vcpu, const struct sys_reg_desc *rd,
	const struct kvm_one_reg *reg, void __user *uaddr)
{
	__u64 *r = &vcpu->arch.vcpu_debug_state.dbg_wcr[rd->reg];

	if (copy_to_user(uaddr, r, KVM_REG_SIZE(reg->id)) != 0)
		return -EFAULT;
	return 0;
}

static inline void reset_wcr(struct kvm_vcpu *vcpu,
			     const struct sys_reg_desc *rd)
{
	vcpu->arch.vcpu_debug_state.dbg_wcr[rd->reg] = rd->val;
}

static void reset_amair_el1(struct kvm_vcpu *vcpu, const struct sys_reg_desc *r)
{
	u64 amair;

	asm volatile("mrs %0, amair_el1\n" : "=r" (amair));
	vcpu_sys_reg(vcpu, AMAIR_EL1) = amair;
}

static void reset_mpidr(struct kvm_vcpu *vcpu, const struct sys_reg_desc *r)
{
	u64 mpidr;

	/*
	 * Map the vcpu_id into the first three affinity level fields of
	 * the MPIDR. We limit the number of VCPUs in level 0 due to a
	 * limitation to 16 CPUs in that level in the ICC_SGIxR registers
	 * of the GICv3 to be able to address each CPU directly when
	 * sending IPIs.
	 */
	mpidr = (vcpu->vcpu_id & 0x0f) << MPIDR_LEVEL_SHIFT(0);
	mpidr |= ((vcpu->vcpu_id >> 4) & 0xff) << MPIDR_LEVEL_SHIFT(1);
	mpidr |= ((vcpu->vcpu_id >> 12) & 0xff) << MPIDR_LEVEL_SHIFT(2);
	vcpu_sys_reg(vcpu, MPIDR_EL1) = (1ULL << 31) | mpidr;
}

/* Silly macro to expand the DBG{BCR,BVR,WVR,WCR}n_EL1 registers in one go */
#define DBG_BCR_BVR_WCR_WVR_EL1(n)					\
	/* DBGBVRn_EL1 */						\
	{ Op0(0b10), Op1(0b000), CRn(0b0000), CRm((n)), Op2(0b100),	\
	  trap_bvr, reset_bvr, n, 0, get_bvr, set_bvr },		\
	/* DBGBCRn_EL1 */						\
	{ Op0(0b10), Op1(0b000), CRn(0b0000), CRm((n)), Op2(0b101),	\
	  trap_bcr, reset_bcr, n, 0, get_bcr, set_bcr },		\
	/* DBGWVRn_EL1 */						\
	{ Op0(0b10), Op1(0b000), CRn(0b0000), CRm((n)), Op2(0b110),	\
	  trap_wvr, reset_wvr, n, 0,  get_wvr, set_wvr },		\
	/* DBGWCRn_EL1 */						\
	{ Op0(0b10), Op1(0b000), CRn(0b0000), CRm((n)), Op2(0b111),	\
	  trap_wcr, reset_wcr, n, 0,  get_wcr, set_wcr }

/*
 * Architected system registers.
 * Important: Must be sorted ascending by Op0, Op1, CRn, CRm, Op2
 *
 * We could trap ID_DFR0 and tell the guest we don't support performance
 * monitoring.  Unfortunately the patch to make the kernel check ID_DFR0 was
 * NAKed, so it will read the PMCR anyway.
 *
 * Therefore we tell the guest we have 0 counters.  Unfortunately, we
 * must always support PMCCNTR (the cycle counter): we just RAZ/WI for
 * all PM registers, which doesn't crash the guest kernel at least.
 *
 * Debug handling: We do trap most, if not all debug related system
 * registers. The implementation is good enough to ensure that a guest
 * can use these with minimal performance degradation. The drawback is
 * that we don't implement any of the external debug, none of the
 * OSlock protocol. This should be revisited if we ever encounter a
 * more demanding guest...
 */
static const struct sys_reg_desc sys_reg_descs[] = {
	/* DC ISW */
	{ Op0(0b01), Op1(0b000), CRn(0b0111), CRm(0b0110), Op2(0b010),
	  access_dcsw },
	/* DC CSW */
	{ Op0(0b01), Op1(0b000), CRn(0b0111), CRm(0b1010), Op2(0b010),
	  access_dcsw },
	/* DC CISW */
	{ Op0(0b01), Op1(0b000), CRn(0b0111), CRm(0b1110), Op2(0b010),
	  access_dcsw },

	DBG_BCR_BVR_WCR_WVR_EL1(0),
	DBG_BCR_BVR_WCR_WVR_EL1(1),
	/* MDCCINT_EL1 */
	{ Op0(0b10), Op1(0b000), CRn(0b0000), CRm(0b0010), Op2(0b000),
	  trap_debug_regs, reset_val, MDCCINT_EL1, 0 },
	/* MDSCR_EL1 */
	{ Op0(0b10), Op1(0b000), CRn(0b0000), CRm(0b0010), Op2(0b010),
	  trap_debug_regs, reset_val, MDSCR_EL1, 0 },
	DBG_BCR_BVR_WCR_WVR_EL1(2),
	DBG_BCR_BVR_WCR_WVR_EL1(3),
	DBG_BCR_BVR_WCR_WVR_EL1(4),
	DBG_BCR_BVR_WCR_WVR_EL1(5),
	DBG_BCR_BVR_WCR_WVR_EL1(6),
	DBG_BCR_BVR_WCR_WVR_EL1(7),
	DBG_BCR_BVR_WCR_WVR_EL1(8),
	DBG_BCR_BVR_WCR_WVR_EL1(9),
	DBG_BCR_BVR_WCR_WVR_EL1(10),
	DBG_BCR_BVR_WCR_WVR_EL1(11),
	DBG_BCR_BVR_WCR_WVR_EL1(12),
	DBG_BCR_BVR_WCR_WVR_EL1(13),
	DBG_BCR_BVR_WCR_WVR_EL1(14),
	DBG_BCR_BVR_WCR_WVR_EL1(15),

	/* MDRAR_EL1 */
	{ Op0(0b10), Op1(0b000), CRn(0b0001), CRm(0b0000), Op2(0b000),
	  trap_raz_wi },
	/* OSLAR_EL1 */
	{ Op0(0b10), Op1(0b000), CRn(0b0001), CRm(0b0000), Op2(0b100),
	  trap_raz_wi },
	/* OSLSR_EL1 */
	{ Op0(0b10), Op1(0b000), CRn(0b0001), CRm(0b0001), Op2(0b100),
	  trap_oslsr_el1 },
	/* OSDLR_EL1 */
	{ Op0(0b10), Op1(0b000), CRn(0b0001), CRm(0b0011), Op2(0b100),
	  trap_raz_wi },
	/* DBGPRCR_EL1 */
	{ Op0(0b10), Op1(0b000), CRn(0b0001), CRm(0b0100), Op2(0b100),
	  trap_raz_wi },
	/* DBGCLAIMSET_EL1 */
	{ Op0(0b10), Op1(0b000), CRn(0b0111), CRm(0b1000), Op2(0b110),
	  trap_raz_wi },
	/* DBGCLAIMCLR_EL1 */
	{ Op0(0b10), Op1(0b000), CRn(0b0111), CRm(0b1001), Op2(0b110),
	  trap_raz_wi },
	/* DBGAUTHSTATUS_EL1 */
	{ Op0(0b10), Op1(0b000), CRn(0b0111), CRm(0b1110), Op2(0b110),
	  trap_dbgauthstatus_el1 },

	/* MDCCSR_EL1 */
	{ Op0(0b10), Op1(0b011), CRn(0b0000), CRm(0b0001), Op2(0b000),
	  trap_raz_wi },
	/* DBGDTR_EL0 */
	{ Op0(0b10), Op1(0b011), CRn(0b0000), CRm(0b0100), Op2(0b000),
	  trap_raz_wi },
	/* DBGDTR[TR]X_EL0 */
	{ Op0(0b10), Op1(0b011), CRn(0b0000), CRm(0b0101), Op2(0b000),
	  trap_raz_wi },

	/* DBGVCR32_EL2 */
	{ Op0(0b10), Op1(0b100), CRn(0b0000), CRm(0b0111), Op2(0b000),
	  NULL, reset_val, DBGVCR32_EL2, 0 },

	/* MPIDR_EL1 */
	{ Op0(0b11), Op1(0b000), CRn(0b0000), CRm(0b0000), Op2(0b101),
	  NULL, reset_mpidr, MPIDR_EL1 },
	/* SCTLR_EL1 */
	{ Op0(0b11), Op1(0b000), CRn(0b0001), CRm(0b0000), Op2(0b000),
	  access_vm_reg, reset_val, SCTLR_EL1, 0x00C50078 },
	/* CPACR_EL1 */
	{ Op0(0b11), Op1(0b000), CRn(0b0001), CRm(0b0000), Op2(0b010),
	  NULL, reset_val, CPACR_EL1, 0 },
	/* TTBR0_EL1 */
	{ Op0(0b11), Op1(0b000), CRn(0b0010), CRm(0b0000), Op2(0b000),
	  access_vm_reg, reset_unknown, TTBR0_EL1 },
	/* TTBR1_EL1 */
	{ Op0(0b11), Op1(0b000), CRn(0b0010), CRm(0b0000), Op2(0b001),
	  access_vm_reg, reset_unknown, TTBR1_EL1 },
	/* TCR_EL1 */
	{ Op0(0b11), Op1(0b000), CRn(0b0010), CRm(0b0000), Op2(0b010),
	  access_vm_reg, reset_val, TCR_EL1, 0 },

	/* AFSR0_EL1 */
	{ Op0(0b11), Op1(0b000), CRn(0b0101), CRm(0b0001), Op2(0b000),
	  access_vm_reg, reset_unknown, AFSR0_EL1 },
	/* AFSR1_EL1 */
	{ Op0(0b11), Op1(0b000), CRn(0b0101), CRm(0b0001), Op2(0b001),
	  access_vm_reg, reset_unknown, AFSR1_EL1 },
	/* ESR_EL1 */
	{ Op0(0b11), Op1(0b000), CRn(0b0101), CRm(0b0010), Op2(0b000),
	  access_vm_reg, reset_unknown, ESR_EL1 },
	/* FAR_EL1 */
	{ Op0(0b11), Op1(0b000), CRn(0b0110), CRm(0b0000), Op2(0b000),
	  access_vm_reg, reset_unknown, FAR_EL1 },
	/* PAR_EL1 */
	{ Op0(0b11), Op1(0b000), CRn(0b0111), CRm(0b0100), Op2(0b000),
	  NULL, reset_unknown, PAR_EL1 },

	/* PMINTENSET_EL1 */
	{ Op0(0b11), Op1(0b000), CRn(0b1001), CRm(0b1110), Op2(0b001),
	  trap_raz_wi },
	/* PMINTENCLR_EL1 */
	{ Op0(0b11), Op1(0b000), CRn(0b1001), CRm(0b1110), Op2(0b010),
	  trap_raz_wi },

	/* MAIR_EL1 */
	{ Op0(0b11), Op1(0b000), CRn(0b1010), CRm(0b0010), Op2(0b000),
	  access_vm_reg, reset_unknown, MAIR_EL1 },
	/* AMAIR_EL1 */
	{ Op0(0b11), Op1(0b000), CRn(0b1010), CRm(0b0011), Op2(0b000),
	  access_vm_reg, reset_amair_el1, AMAIR_EL1 },

	/* VBAR_EL1 */
	{ Op0(0b11), Op1(0b000), CRn(0b1100), CRm(0b0000), Op2(0b000),
	  NULL, reset_val, VBAR_EL1, 0 },

	/* ICC_SGI1R_EL1 */
	{ Op0(0b11), Op1(0b000), CRn(0b1100), CRm(0b1011), Op2(0b101),
	  access_gic_sgi },
	/* ICC_SRE_EL1 */
	{ Op0(0b11), Op1(0b000), CRn(0b1100), CRm(0b1100), Op2(0b101),
	  trap_raz_wi },

	/* CONTEXTIDR_EL1 */
	{ Op0(0b11), Op1(0b000), CRn(0b1101), CRm(0b0000), Op2(0b001),
	  access_vm_reg, reset_val, CONTEXTIDR_EL1, 0 },
	/* TPIDR_EL1 */
	{ Op0(0b11), Op1(0b000), CRn(0b1101), CRm(0b0000), Op2(0b100),
	  NULL, reset_unknown, TPIDR_EL1 },

	/* CNTKCTL_EL1 */
	{ Op0(0b11), Op1(0b000), CRn(0b1110), CRm(0b0001), Op2(0b000),
	  NULL, reset_val, CNTKCTL_EL1, 0},

	/* CSSELR_EL1 */
	{ Op0(0b11), Op1(0b010), CRn(0b0000), CRm(0b0000), Op2(0b000),
	  NULL, reset_unknown, CSSELR_EL1 },

	/* PMCR_EL0 */
	{ Op0(0b11), Op1(0b011), CRn(0b1001), CRm(0b1100), Op2(0b000),
	  trap_raz_wi },
	/* PMCNTENSET_EL0 */
	{ Op0(0b11), Op1(0b011), CRn(0b1001), CRm(0b1100), Op2(0b001),
	  trap_raz_wi },
	/* PMCNTENCLR_EL0 */
	{ Op0(0b11), Op1(0b011), CRn(0b1001), CRm(0b1100), Op2(0b010),
	  trap_raz_wi },
	/* PMOVSCLR_EL0 */
	{ Op0(0b11), Op1(0b011), CRn(0b1001), CRm(0b1100), Op2(0b011),
	  trap_raz_wi },
	/* PMSWINC_EL0 */
	{ Op0(0b11), Op1(0b011), CRn(0b1001), CRm(0b1100), Op2(0b100),
	  trap_raz_wi },
	/* PMSELR_EL0 */
	{ Op0(0b11), Op1(0b011), CRn(0b1001), CRm(0b1100), Op2(0b101),
	  trap_raz_wi },
	/* PMCEID0_EL0 */
	{ Op0(0b11), Op1(0b011), CRn(0b1001), CRm(0b1100), Op2(0b110),
	  trap_raz_wi },
	/* PMCEID1_EL0 */
	{ Op0(0b11), Op1(0b011), CRn(0b1001), CRm(0b1100), Op2(0b111),
	  trap_raz_wi },
	/* PMCCNTR_EL0 */
	{ Op0(0b11), Op1(0b011), CRn(0b1001), CRm(0b1101), Op2(0b000),
	  trap_raz_wi },
	/* PMXEVTYPER_EL0 */
	{ Op0(0b11), Op1(0b011), CRn(0b1001), CRm(0b1101), Op2(0b001),
	  trap_raz_wi },
	/* PMXEVCNTR_EL0 */
	{ Op0(0b11), Op1(0b011), CRn(0b1001), CRm(0b1101), Op2(0b010),
	  trap_raz_wi },
	/* PMUSERENR_EL0 */
	{ Op0(0b11), Op1(0b011), CRn(0b1001), CRm(0b1110), Op2(0b000),
	  trap_raz_wi },
	/* PMOVSSET_EL0 */
	{ Op0(0b11), Op1(0b011), CRn(0b1001), CRm(0b1110), Op2(0b011),
	  trap_raz_wi },

	/* TPIDR_EL0 */
	{ Op0(0b11), Op1(0b011), CRn(0b1101), CRm(0b0000), Op2(0b010),
	  NULL, reset_unknown, TPIDR_EL0 },
	/* TPIDRRO_EL0 */
	{ Op0(0b11), Op1(0b011), CRn(0b1101), CRm(0b0000), Op2(0b011),
	  NULL, reset_unknown, TPIDRRO_EL0 },

	/* DACR32_EL2 */
	{ Op0(0b11), Op1(0b100), CRn(0b0011), CRm(0b0000), Op2(0b000),
	  NULL, reset_unknown, DACR32_EL2 },
	/* IFSR32_EL2 */
	{ Op0(0b11), Op1(0b100), CRn(0b0101), CRm(0b0000), Op2(0b001),
	  NULL, reset_unknown, IFSR32_EL2 },
	/* FPEXC32_EL2 */
	{ Op0(0b11), Op1(0b100), CRn(0b0101), CRm(0b0011), Op2(0b000),
	  NULL, reset_val, FPEXC32_EL2, 0x70 },
};

static bool trap_dbgidr(struct kvm_vcpu *vcpu,
			const struct sys_reg_params *p,
			const struct sys_reg_desc *r)
{
	if (p->is_write) {
		return ignore_write(vcpu, p);
	} else {
		u64 dfr = read_cpuid(ID_AA64DFR0_EL1);
		u64 pfr = read_cpuid(ID_AA64PFR0_EL1);
		u32 el3 = !!((pfr >> 12) & 0xf);

		*vcpu_reg(vcpu, p->Rt) = ((((dfr >> 20) & 0xf) << 28) |
					  (((dfr >> 12) & 0xf) << 24) |
					  (((dfr >> 28) & 0xf) << 20) |
					  (6 << 16) | (el3 << 14) | (el3 << 12));
		return true;
	}
}

static bool trap_debug32(struct kvm_vcpu *vcpu,
			 const struct sys_reg_params *p,
			 const struct sys_reg_desc *r)
{
	if (p->is_write) {
		vcpu_cp14(vcpu, r->reg) = *vcpu_reg(vcpu, p->Rt);
		vcpu->arch.debug_flags |= KVM_ARM64_DEBUG_DIRTY;
	} else {
		*vcpu_reg(vcpu, p->Rt) = vcpu_cp14(vcpu, r->reg);
	}

	return true;
}

/* AArch32 debug register mappings
 *
 * AArch32 DBGBVRn is mapped to DBGBVRn_EL1[31:0]
 * AArch32 DBGBXVRn is mapped to DBGBVRn_EL1[63:32]
 *
 * All control registers and watchpoint value registers are mapped to
 * the lower 32 bits of their AArch64 equivalents. We share the trap
 * handlers with the above AArch64 code which checks what mode the
 * system is in.
 */

static inline bool trap_xvr(struct kvm_vcpu *vcpu,
			    const struct sys_reg_params *p,
			    const struct sys_reg_desc *rd)
{
	u64 *dbg_reg = &vcpu->arch.vcpu_debug_state.dbg_bvr[rd->reg];

	if (p->is_write) {
		u64 val = *dbg_reg;

		val &= 0xffffffffUL;
		val |= *vcpu_reg(vcpu, p->Rt) << 32;
		*dbg_reg = val;

		vcpu->arch.debug_flags |= KVM_ARM64_DEBUG_DIRTY;
	} else {
		*vcpu_reg(vcpu, p->Rt) = *dbg_reg >> 32;
	}

	trace_trap_reg(__func__, rd->reg, p->is_write, *dbg_reg);

	return true;
}

#define DBG_BCR_BVR_WCR_WVR(n)						\
	/* DBGBVRn */							\
	{ Op1( 0), CRn( 0), CRm((n)), Op2( 4), trap_bvr, NULL, n }, 	\
	/* DBGBCRn */							\
	{ Op1( 0), CRn( 0), CRm((n)), Op2( 5), trap_bcr, NULL, n },	\
	/* DBGWVRn */							\
	{ Op1( 0), CRn( 0), CRm((n)), Op2( 6), trap_wvr, NULL, n },	\
	/* DBGWCRn */							\
	{ Op1( 0), CRn( 0), CRm((n)), Op2( 7), trap_wcr, NULL, n }

#define DBGBXVR(n)							\
	{ Op1( 0), CRn( 1), CRm((n)), Op2( 1), trap_xvr, NULL, n }

/*
 * Trapped cp14 registers. We generally ignore most of the external
 * debug, on the principle that they don't really make sense to a
 * guest. Revisit this one day, would this principle change.
 */
static const struct sys_reg_desc cp14_regs[] = {
	/* DBGIDR */
	{ Op1( 0), CRn( 0), CRm( 0), Op2( 0), trap_dbgidr },
	/* DBGDTRRXext */
	{ Op1( 0), CRn( 0), CRm( 0), Op2( 2), trap_raz_wi },

	DBG_BCR_BVR_WCR_WVR(0),
	/* DBGDSCRint */
	{ Op1( 0), CRn( 0), CRm( 1), Op2( 0), trap_raz_wi },
	DBG_BCR_BVR_WCR_WVR(1),
	/* DBGDCCINT */
	{ Op1( 0), CRn( 0), CRm( 2), Op2( 0), trap_debug32 },
	/* DBGDSCRext */
	{ Op1( 0), CRn( 0), CRm( 2), Op2( 2), trap_debug32 },
	DBG_BCR_BVR_WCR_WVR(2),
	/* DBGDTR[RT]Xint */
	{ Op1( 0), CRn( 0), CRm( 3), Op2( 0), trap_raz_wi },
	/* DBGDTR[RT]Xext */
	{ Op1( 0), CRn( 0), CRm( 3), Op2( 2), trap_raz_wi },
	DBG_BCR_BVR_WCR_WVR(3),
	DBG_BCR_BVR_WCR_WVR(4),
	DBG_BCR_BVR_WCR_WVR(5),
	/* DBGWFAR */
	{ Op1( 0), CRn( 0), CRm( 6), Op2( 0), trap_raz_wi },
	/* DBGOSECCR */
	{ Op1( 0), CRn( 0), CRm( 6), Op2( 2), trap_raz_wi },
	DBG_BCR_BVR_WCR_WVR(6),
	/* DBGVCR */
	{ Op1( 0), CRn( 0), CRm( 7), Op2( 0), trap_debug32 },
	DBG_BCR_BVR_WCR_WVR(7),
	DBG_BCR_BVR_WCR_WVR(8),
	DBG_BCR_BVR_WCR_WVR(9),
	DBG_BCR_BVR_WCR_WVR(10),
	DBG_BCR_BVR_WCR_WVR(11),
	DBG_BCR_BVR_WCR_WVR(12),
	DBG_BCR_BVR_WCR_WVR(13),
	DBG_BCR_BVR_WCR_WVR(14),
	DBG_BCR_BVR_WCR_WVR(15),

	/* DBGDRAR (32bit) */
	{ Op1( 0), CRn( 1), CRm( 0), Op2( 0), trap_raz_wi },

	DBGBXVR(0),
	/* DBGOSLAR */
	{ Op1( 0), CRn( 1), CRm( 0), Op2( 4), trap_raz_wi },
	DBGBXVR(1),
	/* DBGOSLSR */
	{ Op1( 0), CRn( 1), CRm( 1), Op2( 4), trap_oslsr_el1 },
	DBGBXVR(2),
	DBGBXVR(3),
	/* DBGOSDLR */
	{ Op1( 0), CRn( 1), CRm( 3), Op2( 4), trap_raz_wi },
	DBGBXVR(4),
	/* DBGPRCR */
	{ Op1( 0), CRn( 1), CRm( 4), Op2( 4), trap_raz_wi },
	DBGBXVR(5),
	DBGBXVR(6),
	DBGBXVR(7),
	DBGBXVR(8),
	DBGBXVR(9),
	DBGBXVR(10),
	DBGBXVR(11),
	DBGBXVR(12),
	DBGBXVR(13),
	DBGBXVR(14),
	DBGBXVR(15),

	/* DBGDSAR (32bit) */
	{ Op1( 0), CRn( 2), CRm( 0), Op2( 0), trap_raz_wi },

	/* DBGDEVID2 */
	{ Op1( 0), CRn( 7), CRm( 0), Op2( 7), trap_raz_wi },
	/* DBGDEVID1 */
	{ Op1( 0), CRn( 7), CRm( 1), Op2( 7), trap_raz_wi },
	/* DBGDEVID */
	{ Op1( 0), CRn( 7), CRm( 2), Op2( 7), trap_raz_wi },
	/* DBGCLAIMSET */
	{ Op1( 0), CRn( 7), CRm( 8), Op2( 6), trap_raz_wi },
	/* DBGCLAIMCLR */
	{ Op1( 0), CRn( 7), CRm( 9), Op2( 6), trap_raz_wi },
	/* DBGAUTHSTATUS */
	{ Op1( 0), CRn( 7), CRm(14), Op2( 6), trap_dbgauthstatus_el1 },
};

/* Trapped cp14 64bit registers */
static const struct sys_reg_desc cp14_64_regs[] = {
	/* DBGDRAR (64bit) */
	{ Op1( 0), CRm( 1), .access = trap_raz_wi },

	/* DBGDSAR (64bit) */
	{ Op1( 0), CRm( 2), .access = trap_raz_wi },
};

/*
 * Trapped cp15 registers. TTBR0/TTBR1 get a double encoding,
 * depending on the way they are accessed (as a 32bit or a 64bit
 * register).
 */
static const struct sys_reg_desc cp15_regs[] = {
	{ Op1( 0), CRn( 0), CRm(12), Op2( 0), access_gic_sgi },

	{ Op1( 0), CRn( 1), CRm( 0), Op2( 0), access_vm_reg, NULL, c1_SCTLR },
	{ Op1( 0), CRn( 2), CRm( 0), Op2( 0), access_vm_reg, NULL, c2_TTBR0 },
	{ Op1( 0), CRn( 2), CRm( 0), Op2( 1), access_vm_reg, NULL, c2_TTBR1 },
	{ Op1( 0), CRn( 2), CRm( 0), Op2( 2), access_vm_reg, NULL, c2_TTBCR },
	{ Op1( 0), CRn( 3), CRm( 0), Op2( 0), access_vm_reg, NULL, c3_DACR },
	{ Op1( 0), CRn( 5), CRm( 0), Op2( 0), access_vm_reg, NULL, c5_DFSR },
	{ Op1( 0), CRn( 5), CRm( 0), Op2( 1), access_vm_reg, NULL, c5_IFSR },
	{ Op1( 0), CRn( 5), CRm( 1), Op2( 0), access_vm_reg, NULL, c5_ADFSR },
	{ Op1( 0), CRn( 5), CRm( 1), Op2( 1), access_vm_reg, NULL, c5_AIFSR },
	{ Op1( 0), CRn( 6), CRm( 0), Op2( 0), access_vm_reg, NULL, c6_DFAR },
	{ Op1( 0), CRn( 6), CRm( 0), Op2( 2), access_vm_reg, NULL, c6_IFAR },

	/*
	 * DC{C,I,CI}SW operations:
	 */
	{ Op1( 0), CRn( 7), CRm( 6), Op2( 2), access_dcsw },
	{ Op1( 0), CRn( 7), CRm(10), Op2( 2), access_dcsw },
	{ Op1( 0), CRn( 7), CRm(14), Op2( 2), access_dcsw },

	/* PMU */
	{ Op1( 0), CRn( 9), CRm(12), Op2( 0), trap_raz_wi },
	{ Op1( 0), CRn( 9), CRm(12), Op2( 1), trap_raz_wi },
	{ Op1( 0), CRn( 9), CRm(12), Op2( 2), trap_raz_wi },
	{ Op1( 0), CRn( 9), CRm(12), Op2( 3), trap_raz_wi },
	{ Op1( 0), CRn( 9), CRm(12), Op2( 5), trap_raz_wi },
	{ Op1( 0), CRn( 9), CRm(12), Op2( 6), trap_raz_wi },
	{ Op1( 0), CRn( 9), CRm(12), Op2( 7), trap_raz_wi },
	{ Op1( 0), CRn( 9), CRm(13), Op2( 0), trap_raz_wi },
	{ Op1( 0), CRn( 9), CRm(13), Op2( 1), trap_raz_wi },
	{ Op1( 0), CRn( 9), CRm(13), Op2( 2), trap_raz_wi },
	{ Op1( 0), CRn( 9), CRm(14), Op2( 0), trap_raz_wi },
	{ Op1( 0), CRn( 9), CRm(14), Op2( 1), trap_raz_wi },
	{ Op1( 0), CRn( 9), CRm(14), Op2( 2), trap_raz_wi },

	{ Op1( 0), CRn(10), CRm( 2), Op2( 0), access_vm_reg, NULL, c10_PRRR },
	{ Op1( 0), CRn(10), CRm( 2), Op2( 1), access_vm_reg, NULL, c10_NMRR },
	{ Op1( 0), CRn(10), CRm( 3), Op2( 0), access_vm_reg, NULL, c10_AMAIR0 },
	{ Op1( 0), CRn(10), CRm( 3), Op2( 1), access_vm_reg, NULL, c10_AMAIR1 },

	/* ICC_SRE */
	{ Op1( 0), CRn(12), CRm(12), Op2( 5), trap_raz_wi },

	{ Op1( 0), CRn(13), CRm( 0), Op2( 1), access_vm_reg, NULL, c13_CID },
};

static const struct sys_reg_desc cp15_64_regs[] = {
	{ Op1( 0), CRn( 0), CRm( 2), Op2( 0), access_vm_reg, NULL, c2_TTBR0 },
	{ Op1( 0), CRn( 0), CRm(12), Op2( 0), access_gic_sgi },
	{ Op1( 1), CRn( 0), CRm( 2), Op2( 0), access_vm_reg, NULL, c2_TTBR1 },
};

/* Target specific emulation tables */
static struct kvm_sys_reg_target_table *target_tables[KVM_ARM_NUM_TARGETS];

void kvm_register_target_sys_reg_table(unsigned int target,
				       struct kvm_sys_reg_target_table *table)
{
	target_tables[target] = table;
}

/* Get specific register table for this target. */
static const struct sys_reg_desc *get_target_table(unsigned target,
						   bool mode_is_64,
						   size_t *num)
{
	struct kvm_sys_reg_target_table *table;

	table = target_tables[target];
	if (mode_is_64) {
		*num = table->table64.num;
		return table->table64.table;
	} else {
		*num = table->table32.num;
		return table->table32.table;
	}
}

static const struct sys_reg_desc *find_reg(const struct sys_reg_params *params,
					 const struct sys_reg_desc table[],
					 unsigned int num)
{
	unsigned int i;

	for (i = 0; i < num; i++) {
		const struct sys_reg_desc *r = &table[i];

		if (params->Op0 != r->Op0)
			continue;
		if (params->Op1 != r->Op1)
			continue;
		if (params->CRn != r->CRn)
			continue;
		if (params->CRm != r->CRm)
			continue;
		if (params->Op2 != r->Op2)
			continue;

		return r;
	}
	return NULL;
}

int kvm_handle_cp14_load_store(struct kvm_vcpu *vcpu, struct kvm_run *run)
{
	kvm_inject_undefined(vcpu);
	return 1;
}

/*
 * emulate_cp --  tries to match a sys_reg access in a handling table, and
 *                call the corresponding trap handler.
 *
 * @params: pointer to the descriptor of the access
 * @table: array of trap descriptors
 * @num: size of the trap descriptor array
 *
 * Return 0 if the access has been handled, and -1 if not.
 */
static int emulate_cp(struct kvm_vcpu *vcpu,
		      const struct sys_reg_params *params,
		      const struct sys_reg_desc *table,
		      size_t num)
{
	const struct sys_reg_desc *r;

	if (!table)
		return -1;	/* Not handled */

	r = find_reg(params, table, num);

	if (r) {
		/*
		 * Not having an accessor means that we have
		 * configured a trap that we don't know how to
		 * handle. This certainly qualifies as a gross bug
		 * that should be fixed right away.
		 */
		BUG_ON(!r->access);

		if (likely(r->access(vcpu, params, r))) {
			/* Skip instruction, since it was emulated */
			kvm_skip_instr(vcpu, kvm_vcpu_trap_il_is32bit(vcpu));
		}

		/* Handled */
		return 0;
	}

	/* Not handled */
	return -1;
}

static void unhandled_cp_access(struct kvm_vcpu *vcpu,
				struct sys_reg_params *params)
{
	u8 hsr_ec = kvm_vcpu_trap_get_class(vcpu);
	int cp;

	switch(hsr_ec) {
	case ESR_ELx_EC_CP15_32:
	case ESR_ELx_EC_CP15_64:
		cp = 15;
		break;
	case ESR_ELx_EC_CP14_MR:
	case ESR_ELx_EC_CP14_64:
		cp = 14;
		break;
	default:
		WARN_ON((cp = -1));
	}

	kvm_err("Unsupported guest CP%d access at: %08lx\n",
		cp, *vcpu_pc(vcpu));
	print_sys_reg_instr(params);
	kvm_inject_undefined(vcpu);
}

/**
 * kvm_handle_cp_64 -- handles a mrrc/mcrr trap on a guest CP15 access
 * @vcpu: The VCPU pointer
 * @run:  The kvm_run struct
 */
static int kvm_handle_cp_64(struct kvm_vcpu *vcpu,
			    const struct sys_reg_desc *global,
			    size_t nr_global,
			    const struct sys_reg_desc *target_specific,
			    size_t nr_specific)
{
	struct sys_reg_params params;
	u32 hsr = kvm_vcpu_get_hsr(vcpu);
	int Rt2 = (hsr >> 10) & 0xf;

	params.is_aarch32 = true;
	params.is_32bit = false;
	params.CRm = (hsr >> 1) & 0xf;
	params.Rt = (hsr >> 5) & 0xf;
	params.is_write = ((hsr & 1) == 0);

	params.Op0 = 0;
	params.Op1 = (hsr >> 16) & 0xf;
	params.Op2 = 0;
	params.CRn = 0;

	/*
	 * Massive hack here. Store Rt2 in the top 32bits so we only
	 * have one register to deal with. As we use the same trap
	 * backends between AArch32 and AArch64, we get away with it.
	 */
	if (params.is_write) {
		u64 val = *vcpu_reg(vcpu, params.Rt);
		val &= 0xffffffff;
		val |= *vcpu_reg(vcpu, Rt2) << 32;
		*vcpu_reg(vcpu, params.Rt) = val;
	}

	if (!emulate_cp(vcpu, &params, target_specific, nr_specific))
		goto out;
	if (!emulate_cp(vcpu, &params, global, nr_global))
		goto out;

	unhandled_cp_access(vcpu, &params);

out:
	/* Do the opposite hack for the read side */
	if (!params.is_write) {
		u64 val = *vcpu_reg(vcpu, params.Rt);
		val >>= 32;
		*vcpu_reg(vcpu, Rt2) = val;
	}

	return 1;
}

/**
 * kvm_handle_cp15_32 -- handles a mrc/mcr trap on a guest CP15 access
 * @vcpu: The VCPU pointer
 * @run:  The kvm_run struct
 */
static int kvm_handle_cp_32(struct kvm_vcpu *vcpu,
			    const struct sys_reg_desc *global,
			    size_t nr_global,
			    const struct sys_reg_desc *target_specific,
			    size_t nr_specific)
{
	struct sys_reg_params params;
	u32 hsr = kvm_vcpu_get_hsr(vcpu);

	params.is_aarch32 = true;
	params.is_32bit = true;
	params.CRm = (hsr >> 1) & 0xf;
	params.Rt  = (hsr >> 5) & 0xf;
	params.is_write = ((hsr & 1) == 0);
	params.CRn = (hsr >> 10) & 0xf;
	params.Op0 = 0;
	params.Op1 = (hsr >> 14) & 0x7;
	params.Op2 = (hsr >> 17) & 0x7;

	if (!emulate_cp(vcpu, &params, target_specific, nr_specific))
		return 1;
	if (!emulate_cp(vcpu, &params, global, nr_global))
		return 1;

	unhandled_cp_access(vcpu, &params);
	return 1;
}

int kvm_handle_cp15_64(struct kvm_vcpu *vcpu, struct kvm_run *run)
{
	const struct sys_reg_desc *target_specific;
	size_t num;

	target_specific = get_target_table(vcpu->arch.target, false, &num);
	return kvm_handle_cp_64(vcpu,
				cp15_64_regs, ARRAY_SIZE(cp15_64_regs),
				target_specific, num);
}

int kvm_handle_cp15_32(struct kvm_vcpu *vcpu, struct kvm_run *run)
{
	const struct sys_reg_desc *target_specific;
	size_t num;

	target_specific = get_target_table(vcpu->arch.target, false, &num);
	return kvm_handle_cp_32(vcpu,
				cp15_regs, ARRAY_SIZE(cp15_regs),
				target_specific, num);
}

int kvm_handle_cp14_64(struct kvm_vcpu *vcpu, struct kvm_run *run)
{
	return kvm_handle_cp_64(vcpu,
				cp14_64_regs, ARRAY_SIZE(cp14_64_regs),
				NULL, 0);
}

int kvm_handle_cp14_32(struct kvm_vcpu *vcpu, struct kvm_run *run)
{
	return kvm_handle_cp_32(vcpu,
				cp14_regs, ARRAY_SIZE(cp14_regs),
				NULL, 0);
}

static int emulate_sys_reg(struct kvm_vcpu *vcpu,
			   const struct sys_reg_params *params)
{
	size_t num;
	const struct sys_reg_desc *table, *r;

	table = get_target_table(vcpu->arch.target, true, &num);

	/* Search target-specific then generic table. */
	r = find_reg(params, table, num);
	if (!r)
		r = find_reg(params, sys_reg_descs, ARRAY_SIZE(sys_reg_descs));

	if (likely(r)) {
		/*
		 * Not having an accessor means that we have
		 * configured a trap that we don't know how to
		 * handle. This certainly qualifies as a gross bug
		 * that should be fixed right away.
		 */
		BUG_ON(!r->access);

		if (likely(r->access(vcpu, params, r))) {
			/* Skip instruction, since it was emulated */
			kvm_skip_instr(vcpu, kvm_vcpu_trap_il_is32bit(vcpu));
			return 1;
		}
		/* If access function fails, it should complain. */
	} else {
		kvm_err("Unsupported guest sys_reg access at: %lx\n",
			*vcpu_pc(vcpu));
		print_sys_reg_instr(params);
	}
	kvm_inject_undefined(vcpu);
	return 1;
}

static void reset_sys_reg_descs(struct kvm_vcpu *vcpu,
			      const struct sys_reg_desc *table, size_t num)
{
	unsigned long i;

	for (i = 0; i < num; i++)
		if (table[i].reset)
			table[i].reset(vcpu, &table[i]);
}

/**
 * kvm_handle_sys_reg -- handles a mrs/msr trap on a guest sys_reg access
 * @vcpu: The VCPU pointer
 * @run:  The kvm_run struct
 */
int kvm_handle_sys_reg(struct kvm_vcpu *vcpu, struct kvm_run *run)
{
	struct sys_reg_params params;
	unsigned long esr = kvm_vcpu_get_hsr(vcpu);

	trace_kvm_handle_sys_reg(esr);

	params.is_aarch32 = false;
	params.is_32bit = false;
	params.Op0 = (esr >> 20) & 3;
	params.Op1 = (esr >> 14) & 0x7;
	params.CRn = (esr >> 10) & 0xf;
	params.CRm = (esr >> 1) & 0xf;
	params.Op2 = (esr >> 17) & 0x7;
	params.Rt = (esr >> 5) & 0x1f;
	params.is_write = !(esr & 1);

	return emulate_sys_reg(vcpu, &params);
}

/******************************************************************************
 * Userspace API
 *****************************************************************************/

static bool index_to_params(u64 id, struct sys_reg_params *params)
{
	switch (id & KVM_REG_SIZE_MASK) {
	case KVM_REG_SIZE_U64:
		/* Any unused index bits means it's not valid. */
		if (id & ~(KVM_REG_ARCH_MASK | KVM_REG_SIZE_MASK
			      | KVM_REG_ARM_COPROC_MASK
			      | KVM_REG_ARM64_SYSREG_OP0_MASK
			      | KVM_REG_ARM64_SYSREG_OP1_MASK
			      | KVM_REG_ARM64_SYSREG_CRN_MASK
			      | KVM_REG_ARM64_SYSREG_CRM_MASK
			      | KVM_REG_ARM64_SYSREG_OP2_MASK))
			return false;
		params->Op0 = ((id & KVM_REG_ARM64_SYSREG_OP0_MASK)
			       >> KVM_REG_ARM64_SYSREG_OP0_SHIFT);
		params->Op1 = ((id & KVM_REG_ARM64_SYSREG_OP1_MASK)
			       >> KVM_REG_ARM64_SYSREG_OP1_SHIFT);
		params->CRn = ((id & KVM_REG_ARM64_SYSREG_CRN_MASK)
			       >> KVM_REG_ARM64_SYSREG_CRN_SHIFT);
		params->CRm = ((id & KVM_REG_ARM64_SYSREG_CRM_MASK)
			       >> KVM_REG_ARM64_SYSREG_CRM_SHIFT);
		params->Op2 = ((id & KVM_REG_ARM64_SYSREG_OP2_MASK)
			       >> KVM_REG_ARM64_SYSREG_OP2_SHIFT);
		return true;
	default:
		return false;
	}
}

/* Decode an index value, and find the sys_reg_desc entry. */
static const struct sys_reg_desc *index_to_sys_reg_desc(struct kvm_vcpu *vcpu,
						    u64 id)
{
	size_t num;
	const struct sys_reg_desc *table, *r;
	struct sys_reg_params params;

	/* We only do sys_reg for now. */
	if ((id & KVM_REG_ARM_COPROC_MASK) != KVM_REG_ARM64_SYSREG)
		return NULL;

	if (!index_to_params(id, &params))
		return NULL;

	table = get_target_table(vcpu->arch.target, true, &num);
	r = find_reg(&params, table, num);
	if (!r)
		r = find_reg(&params, sys_reg_descs, ARRAY_SIZE(sys_reg_descs));

	/* Not saved in the sys_reg array? */
	if (r && !r->reg)
		r = NULL;

	return r;
}

/*
 * These are the invariant sys_reg registers: we let the guest see the
 * host versions of these, so they're part of the guest state.
 *
 * A future CPU may provide a mechanism to present different values to
 * the guest, or a future kvm may trap them.
 */

#define FUNCTION_INVARIANT(reg)						\
	static void get_##reg(struct kvm_vcpu *v,			\
			      const struct sys_reg_desc *r)		\
	{								\
		u64 val;						\
									\
		asm volatile("mrs %0, " __stringify(reg) "\n"		\
			     : "=r" (val));				\
		((struct sys_reg_desc *)r)->val = val;			\
	}

FUNCTION_INVARIANT(midr_el1)
FUNCTION_INVARIANT(ctr_el0)
FUNCTION_INVARIANT(revidr_el1)
FUNCTION_INVARIANT(id_pfr0_el1)
FUNCTION_INVARIANT(id_pfr1_el1)
FUNCTION_INVARIANT(id_dfr0_el1)
FUNCTION_INVARIANT(id_afr0_el1)
FUNCTION_INVARIANT(id_mmfr0_el1)
FUNCTION_INVARIANT(id_mmfr1_el1)
FUNCTION_INVARIANT(id_mmfr2_el1)
FUNCTION_INVARIANT(id_mmfr3_el1)
FUNCTION_INVARIANT(id_isar0_el1)
FUNCTION_INVARIANT(id_isar1_el1)
FUNCTION_INVARIANT(id_isar2_el1)
FUNCTION_INVARIANT(id_isar3_el1)
FUNCTION_INVARIANT(id_isar4_el1)
FUNCTION_INVARIANT(id_isar5_el1)
FUNCTION_INVARIANT(clidr_el1)
FUNCTION_INVARIANT(aidr_el1)

/* ->val is filled in by kvm_sys_reg_table_init() */
static struct sys_reg_desc invariant_sys_regs[] = {
	{ Op0(0b11), Op1(0b000), CRn(0b0000), CRm(0b0000), Op2(0b000),
	  NULL, get_midr_el1 },
	{ Op0(0b11), Op1(0b000), CRn(0b0000), CRm(0b0000), Op2(0b110),
	  NULL, get_revidr_el1 },
	{ Op0(0b11), Op1(0b000), CRn(0b0000), CRm(0b0001), Op2(0b000),
	  NULL, get_id_pfr0_el1 },
	{ Op0(0b11), Op1(0b000), CRn(0b0000), CRm(0b0001), Op2(0b001),
	  NULL, get_id_pfr1_el1 },
	{ Op0(0b11), Op1(0b000), CRn(0b0000), CRm(0b0001), Op2(0b010),
	  NULL, get_id_dfr0_el1 },
	{ Op0(0b11), Op1(0b000), CRn(0b0000), CRm(0b0001), Op2(0b011),
	  NULL, get_id_afr0_el1 },
	{ Op0(0b11), Op1(0b000), CRn(0b0000), CRm(0b0001), Op2(0b100),
	  NULL, get_id_mmfr0_el1 },
	{ Op0(0b11), Op1(0b000), CRn(0b0000), CRm(0b0001), Op2(0b101),
	  NULL, get_id_mmfr1_el1 },
	{ Op0(0b11), Op1(0b000), CRn(0b0000), CRm(0b0001), Op2(0b110),
	  NULL, get_id_mmfr2_el1 },
	{ Op0(0b11), Op1(0b000), CRn(0b0000), CRm(0b0001), Op2(0b111),
	  NULL, get_id_mmfr3_el1 },
	{ Op0(0b11), Op1(0b000), CRn(0b0000), CRm(0b0010), Op2(0b000),
	  NULL, get_id_isar0_el1 },
	{ Op0(0b11), Op1(0b000), CRn(0b0000), CRm(0b0010), Op2(0b001),
	  NULL, get_id_isar1_el1 },
	{ Op0(0b11), Op1(0b000), CRn(0b0000), CRm(0b0010), Op2(0b010),
	  NULL, get_id_isar2_el1 },
	{ Op0(0b11), Op1(0b000), CRn(0b0000), CRm(0b0010), Op2(0b011),
	  NULL, get_id_isar3_el1 },
	{ Op0(0b11), Op1(0b000), CRn(0b0000), CRm(0b0010), Op2(0b100),
	  NULL, get_id_isar4_el1 },
	{ Op0(0b11), Op1(0b000), CRn(0b0000), CRm(0b0010), Op2(0b101),
	  NULL, get_id_isar5_el1 },
	{ Op0(0b11), Op1(0b001), CRn(0b0000), CRm(0b0000), Op2(0b001),
	  NULL, get_clidr_el1 },
	{ Op0(0b11), Op1(0b001), CRn(0b0000), CRm(0b0000), Op2(0b111),
	  NULL, get_aidr_el1 },
	{ Op0(0b11), Op1(0b011), CRn(0b0000), CRm(0b0000), Op2(0b001),
	  NULL, get_ctr_el0 },
};

static int reg_from_user(u64 *val, const void __user *uaddr, u64 id)
{
	if (copy_from_user(val, uaddr, KVM_REG_SIZE(id)) != 0)
		return -EFAULT;
	return 0;
}

static int reg_to_user(void __user *uaddr, const u64 *val, u64 id)
{
	if (copy_to_user(uaddr, val, KVM_REG_SIZE(id)) != 0)
		return -EFAULT;
	return 0;
}

static int get_invariant_sys_reg(u64 id, void __user *uaddr)
{
	struct sys_reg_params params;
	const struct sys_reg_desc *r;

	if (!index_to_params(id, &params))
		return -ENOENT;

	r = find_reg(&params, invariant_sys_regs, ARRAY_SIZE(invariant_sys_regs));
	if (!r)
		return -ENOENT;

	return reg_to_user(uaddr, &r->val, id);
}

static int set_invariant_sys_reg(u64 id, void __user *uaddr)
{
	struct sys_reg_params params;
	const struct sys_reg_desc *r;
	int err;
	u64 val = 0; /* Make sure high bits are 0 for 32-bit regs */

	if (!index_to_params(id, &params))
		return -ENOENT;
	r = find_reg(&params, invariant_sys_regs, ARRAY_SIZE(invariant_sys_regs));
	if (!r)
		return -ENOENT;

	err = reg_from_user(&val, uaddr, id);
	if (err)
		return err;

	/* This is what we mean by invariant: you can't change it. */
	if (r->val != val)
		return -EINVAL;

	return 0;
}

static bool is_valid_cache(u32 val)
{
	u32 level, ctype;

	if (val >= CSSELR_MAX)
		return false;

	/* Bottom bit is Instruction or Data bit.  Next 3 bits are level. */
	level = (val >> 1);
	ctype = (cache_levels >> (level * 3)) & 7;

	switch (ctype) {
	case 0: /* No cache */
		return false;
	case 1: /* Instruction cache only */
		return (val & 1);
	case 2: /* Data cache only */
	case 4: /* Unified cache */
		return !(val & 1);
	case 3: /* Separate instruction and data caches */
		return true;
	default: /* Reserved: we can't know instruction or data. */
		return false;
	}
}

static int demux_c15_get(u64 id, void __user *uaddr)
{
	u32 val;
	u32 __user *uval = uaddr;

	/* Fail if we have unknown bits set. */
	if (id & ~(KVM_REG_ARCH_MASK|KVM_REG_SIZE_MASK|KVM_REG_ARM_COPROC_MASK
		   | ((1 << KVM_REG_ARM_COPROC_SHIFT)-1)))
		return -ENOENT;

	switch (id & KVM_REG_ARM_DEMUX_ID_MASK) {
	case KVM_REG_ARM_DEMUX_ID_CCSIDR:
		if (KVM_REG_SIZE(id) != 4)
			return -ENOENT;
		val = (id & KVM_REG_ARM_DEMUX_VAL_MASK)
			>> KVM_REG_ARM_DEMUX_VAL_SHIFT;
		if (!is_valid_cache(val))
			return -ENOENT;

		return put_user(get_ccsidr(val), uval);
	default:
		return -ENOENT;
	}
}

static int demux_c15_set(u64 id, void __user *uaddr)
{
	u32 val, newval;
	u32 __user *uval = uaddr;

	/* Fail if we have unknown bits set. */
	if (id & ~(KVM_REG_ARCH_MASK|KVM_REG_SIZE_MASK|KVM_REG_ARM_COPROC_MASK
		   | ((1 << KVM_REG_ARM_COPROC_SHIFT)-1)))
		return -ENOENT;

	switch (id & KVM_REG_ARM_DEMUX_ID_MASK) {
	case KVM_REG_ARM_DEMUX_ID_CCSIDR:
		if (KVM_REG_SIZE(id) != 4)
			return -ENOENT;
		val = (id & KVM_REG_ARM_DEMUX_VAL_MASK)
			>> KVM_REG_ARM_DEMUX_VAL_SHIFT;
		if (!is_valid_cache(val))
			return -ENOENT;

		if (get_user(newval, uval))
			return -EFAULT;

		/* This is also invariant: you can't change it. */
		if (newval != get_ccsidr(val))
			return -EINVAL;
		return 0;
	default:
		return -ENOENT;
	}
}

int kvm_arm_sys_reg_get_reg(struct kvm_vcpu *vcpu, const struct kvm_one_reg *reg)
{
	const struct sys_reg_desc *r;
	void __user *uaddr = (void __user *)(unsigned long)reg->addr;

	if ((reg->id & KVM_REG_ARM_COPROC_MASK) == KVM_REG_ARM_DEMUX)
		return demux_c15_get(reg->id, uaddr);

	if (KVM_REG_SIZE(reg->id) != sizeof(__u64))
		return -ENOENT;

	r = index_to_sys_reg_desc(vcpu, reg->id);
	if (!r)
		return get_invariant_sys_reg(reg->id, uaddr);

	if (r->get_user)
		return (r->get_user)(vcpu, r, reg, uaddr);

	return reg_to_user(uaddr, &vcpu_sys_reg(vcpu, r->reg), reg->id);
}

int kvm_arm_sys_reg_set_reg(struct kvm_vcpu *vcpu, const struct kvm_one_reg *reg)
{
	const struct sys_reg_desc *r;
	void __user *uaddr = (void __user *)(unsigned long)reg->addr;

	if ((reg->id & KVM_REG_ARM_COPROC_MASK) == KVM_REG_ARM_DEMUX)
		return demux_c15_set(reg->id, uaddr);

	if (KVM_REG_SIZE(reg->id) != sizeof(__u64))
		return -ENOENT;

	r = index_to_sys_reg_desc(vcpu, reg->id);
	if (!r)
		return set_invariant_sys_reg(reg->id, uaddr);

	if (r->set_user)
		return (r->set_user)(vcpu, r, reg, uaddr);

	return reg_from_user(&vcpu_sys_reg(vcpu, r->reg), uaddr, reg->id);
}

static unsigned int num_demux_regs(void)
{
	unsigned int i, count = 0;

	for (i = 0; i < CSSELR_MAX; i++)
		if (is_valid_cache(i))
			count++;

	return count;
}

static int write_demux_regids(u64 __user *uindices)
{
	u64 val = KVM_REG_ARM64 | KVM_REG_SIZE_U32 | KVM_REG_ARM_DEMUX;
	unsigned int i;

	val |= KVM_REG_ARM_DEMUX_ID_CCSIDR;
	for (i = 0; i < CSSELR_MAX; i++) {
		if (!is_valid_cache(i))
			continue;
		if (put_user(val | i, uindices))
			return -EFAULT;
		uindices++;
	}
	return 0;
}

static u64 sys_reg_to_index(const struct sys_reg_desc *reg)
{
	return (KVM_REG_ARM64 | KVM_REG_SIZE_U64 |
		KVM_REG_ARM64_SYSREG |
		(reg->Op0 << KVM_REG_ARM64_SYSREG_OP0_SHIFT) |
		(reg->Op1 << KVM_REG_ARM64_SYSREG_OP1_SHIFT) |
		(reg->CRn << KVM_REG_ARM64_SYSREG_CRN_SHIFT) |
		(reg->CRm << KVM_REG_ARM64_SYSREG_CRM_SHIFT) |
		(reg->Op2 << KVM_REG_ARM64_SYSREG_OP2_SHIFT));
}

static bool copy_reg_to_user(const struct sys_reg_desc *reg, u64 __user **uind)
{
	if (!*uind)
		return true;

	if (put_user(sys_reg_to_index(reg), *uind))
		return false;

	(*uind)++;
	return true;
}

/* Assumed ordered tables, see kvm_sys_reg_table_init. */
static int walk_sys_regs(struct kvm_vcpu *vcpu, u64 __user *uind)
{
	const struct sys_reg_desc *i1, *i2, *end1, *end2;
	unsigned int total = 0;
	size_t num;

	/* We check for duplicates here, to allow arch-specific overrides. */
	i1 = get_target_table(vcpu->arch.target, true, &num);
	end1 = i1 + num;
	i2 = sys_reg_descs;
	end2 = sys_reg_descs + ARRAY_SIZE(sys_reg_descs);

	BUG_ON(i1 == end1 || i2 == end2);

	/* Walk carefully, as both tables may refer to the same register. */
	while (i1 || i2) {
		int cmp = cmp_sys_reg(i1, i2);
		/* target-specific overrides generic entry. */
		if (cmp <= 0) {
			/* Ignore registers we trap but don't save. */
			if (i1->reg) {
				if (!copy_reg_to_user(i1, &uind))
					return -EFAULT;
				total++;
			}
		} else {
			/* Ignore registers we trap but don't save. */
			if (i2->reg) {
				if (!copy_reg_to_user(i2, &uind))
					return -EFAULT;
				total++;
			}
		}

		if (cmp <= 0 && ++i1 == end1)
			i1 = NULL;
		if (cmp >= 0 && ++i2 == end2)
			i2 = NULL;
	}
	return total;
}

unsigned long kvm_arm_num_sys_reg_descs(struct kvm_vcpu *vcpu)
{
	return ARRAY_SIZE(invariant_sys_regs)
		+ num_demux_regs()
		+ walk_sys_regs(vcpu, (u64 __user *)NULL);
}

int kvm_arm_copy_sys_reg_indices(struct kvm_vcpu *vcpu, u64 __user *uindices)
{
	unsigned int i;
	int err;

	/* Then give them all the invariant registers' indices. */
	for (i = 0; i < ARRAY_SIZE(invariant_sys_regs); i++) {
		if (put_user(sys_reg_to_index(&invariant_sys_regs[i]), uindices))
			return -EFAULT;
		uindices++;
	}

	err = walk_sys_regs(vcpu, uindices);
	if (err < 0)
		return err;
	uindices += err;

	return write_demux_regids(uindices);
}

static int check_sysreg_table(const struct sys_reg_desc *table, unsigned int n)
{
	unsigned int i;

	for (i = 1; i < n; i++) {
		if (cmp_sys_reg(&table[i-1], &table[i]) >= 0) {
			kvm_err("sys_reg table %p out of order (%d)\n", table, i - 1);
			return 1;
		}
	}

	return 0;
}

void kvm_sys_reg_table_init(void)
{
	unsigned int i;
	struct sys_reg_desc clidr;

	/* Make sure tables are unique and in order. */
	BUG_ON(check_sysreg_table(sys_reg_descs, ARRAY_SIZE(sys_reg_descs)));
	BUG_ON(check_sysreg_table(cp14_regs, ARRAY_SIZE(cp14_regs)));
	BUG_ON(check_sysreg_table(cp14_64_regs, ARRAY_SIZE(cp14_64_regs)));
	BUG_ON(check_sysreg_table(cp15_regs, ARRAY_SIZE(cp15_regs)));
	BUG_ON(check_sysreg_table(cp15_64_regs, ARRAY_SIZE(cp15_64_regs)));
	BUG_ON(check_sysreg_table(invariant_sys_regs, ARRAY_SIZE(invariant_sys_regs)));

	/* We abuse the reset function to overwrite the table itself. */
	for (i = 0; i < ARRAY_SIZE(invariant_sys_regs); i++)
		invariant_sys_regs[i].reset(NULL, &invariant_sys_regs[i]);

	/*
	 * CLIDR format is awkward, so clean it up.  See ARM B4.1.20:
	 *
	 *   If software reads the Cache Type fields from Ctype1
	 *   upwards, once it has seen a value of 0b000, no caches
	 *   exist at further-out levels of the hierarchy. So, for
	 *   example, if Ctype3 is the first Cache Type field with a
	 *   value of 0b000, the values of Ctype4 to Ctype7 must be
	 *   ignored.
	 */
	get_clidr_el1(NULL, &clidr); /* Ugly... */
	cache_levels = clidr.val;
	for (i = 0; i < 7; i++)
		if (((cache_levels >> (i*3)) & 7) == 0)
			break;
	/* Clear all higher bits. */
	cache_levels &= (1 << (i*3))-1;
}

/**
 * kvm_reset_sys_regs - sets system registers to reset value
 * @vcpu: The VCPU pointer
 *
 * This function finds the right table above and sets the registers on the
 * virtual CPU struct to their architecturally defined reset values.
 */
void kvm_reset_sys_regs(struct kvm_vcpu *vcpu)
{
	size_t num;
	const struct sys_reg_desc *table;

	/* Catch someone adding a register without putting in reset entry. */
	memset(&vcpu->arch.ctxt.sys_regs, 0x42, sizeof(vcpu->arch.ctxt.sys_regs));

	/* Generic chip reset first (so target could override). */
	reset_sys_reg_descs(vcpu, sys_reg_descs, ARRAY_SIZE(sys_reg_descs));

	table = get_target_table(vcpu->arch.target, true, &num);
	reset_sys_reg_descs(vcpu, table, num);

	for (num = 1; num < NR_SYS_REGS; num++)
		if (vcpu_sys_reg(vcpu, num) == 0x4242424242424242)
			panic("Didn't reset vcpu_sys_reg(%zi)", num);
}<|MERGE_RESOLUTION|>--- conflicted
+++ resolved
@@ -264,7 +264,6 @@
 
 	trace_trap_reg(__func__, rd->reg, p->is_write, *dbg_reg);
 
-<<<<<<< HEAD
 	return true;
 }
 
@@ -273,7 +272,7 @@
 {
 	__u64 *r = &vcpu->arch.vcpu_debug_state.dbg_bvr[rd->reg];
 
-	if (copy_from_user(uaddr, r, KVM_REG_SIZE(reg->id)) != 0)
+	if (copy_from_user(r, uaddr, KVM_REG_SIZE(reg->id)) != 0)
 		return -EFAULT;
 	return 0;
 }
@@ -315,7 +314,7 @@
 {
 	__u64 *r = &vcpu->arch.vcpu_debug_state.dbg_bcr[rd->reg];
 
-	if (copy_from_user(uaddr, r, KVM_REG_SIZE(reg->id)) != 0)
+	if (copy_from_user(r, uaddr, KVM_REG_SIZE(reg->id)) != 0)
 		return -EFAULT;
 
 	return 0;
@@ -354,41 +353,37 @@
 	return true;
 }
 
-=======
-	return true;
-}
-
-static int set_bvr(struct kvm_vcpu *vcpu, const struct sys_reg_desc *rd,
+static int set_wvr(struct kvm_vcpu *vcpu, const struct sys_reg_desc *rd,
 		const struct kvm_one_reg *reg, void __user *uaddr)
 {
-	__u64 *r = &vcpu->arch.vcpu_debug_state.dbg_bvr[rd->reg];
+	__u64 *r = &vcpu->arch.vcpu_debug_state.dbg_wvr[rd->reg];
 
 	if (copy_from_user(r, uaddr, KVM_REG_SIZE(reg->id)) != 0)
 		return -EFAULT;
 	return 0;
 }
 
-static int get_bvr(struct kvm_vcpu *vcpu, const struct sys_reg_desc *rd,
+static int get_wvr(struct kvm_vcpu *vcpu, const struct sys_reg_desc *rd,
 	const struct kvm_one_reg *reg, void __user *uaddr)
 {
-	__u64 *r = &vcpu->arch.vcpu_debug_state.dbg_bvr[rd->reg];
+	__u64 *r = &vcpu->arch.vcpu_debug_state.dbg_wvr[rd->reg];
 
 	if (copy_to_user(uaddr, r, KVM_REG_SIZE(reg->id)) != 0)
 		return -EFAULT;
 	return 0;
 }
 
-static inline void reset_bvr(struct kvm_vcpu *vcpu,
+static inline void reset_wvr(struct kvm_vcpu *vcpu,
 			     const struct sys_reg_desc *rd)
 {
-	vcpu->arch.vcpu_debug_state.dbg_bvr[rd->reg] = rd->val;
-}
-
-static inline bool trap_bcr(struct kvm_vcpu *vcpu,
+	vcpu->arch.vcpu_debug_state.dbg_wvr[rd->reg] = rd->val;
+}
+
+static inline bool trap_wcr(struct kvm_vcpu *vcpu,
 			    const struct sys_reg_params *p,
 			    const struct sys_reg_desc *rd)
 {
-	u64 *dbg_reg = &vcpu->arch.vcpu_debug_state.dbg_bcr[rd->reg];
+	u64 *dbg_reg = &vcpu->arch.vcpu_debug_state.dbg_wcr[rd->reg];
 
 	if (p->is_write)
 		reg_to_dbg(vcpu, p, dbg_reg);
@@ -400,107 +395,12 @@
 	return true;
 }
 
-static int set_bcr(struct kvm_vcpu *vcpu, const struct sys_reg_desc *rd,
-		const struct kvm_one_reg *reg, void __user *uaddr)
-{
-	__u64 *r = &vcpu->arch.vcpu_debug_state.dbg_bcr[rd->reg];
-
-	if (copy_from_user(r, uaddr, KVM_REG_SIZE(reg->id)) != 0)
-		return -EFAULT;
-
-	return 0;
-}
-
-static int get_bcr(struct kvm_vcpu *vcpu, const struct sys_reg_desc *rd,
-	const struct kvm_one_reg *reg, void __user *uaddr)
-{
-	__u64 *r = &vcpu->arch.vcpu_debug_state.dbg_bcr[rd->reg];
-
-	if (copy_to_user(uaddr, r, KVM_REG_SIZE(reg->id)) != 0)
-		return -EFAULT;
-	return 0;
-}
-
-static inline void reset_bcr(struct kvm_vcpu *vcpu,
-			     const struct sys_reg_desc *rd)
-{
-	vcpu->arch.vcpu_debug_state.dbg_bcr[rd->reg] = rd->val;
-}
-
-static inline bool trap_wvr(struct kvm_vcpu *vcpu,
-			    const struct sys_reg_params *p,
-			    const struct sys_reg_desc *rd)
-{
-	u64 *dbg_reg = &vcpu->arch.vcpu_debug_state.dbg_wvr[rd->reg];
-
-	if (p->is_write)
-		reg_to_dbg(vcpu, p, dbg_reg);
-	else
-		dbg_to_reg(vcpu, p, dbg_reg);
-
-	trace_trap_reg(__func__, rd->reg, p->is_write,
-		vcpu->arch.vcpu_debug_state.dbg_wvr[rd->reg]);
-
-	return true;
-}
-
->>>>>>> 9f30a04d
-static int set_wvr(struct kvm_vcpu *vcpu, const struct sys_reg_desc *rd,
-		const struct kvm_one_reg *reg, void __user *uaddr)
-{
-	__u64 *r = &vcpu->arch.vcpu_debug_state.dbg_wvr[rd->reg];
-
-<<<<<<< HEAD
-	if (copy_from_user(uaddr, r, KVM_REG_SIZE(reg->id)) != 0)
-=======
-	if (copy_from_user(r, uaddr, KVM_REG_SIZE(reg->id)) != 0)
->>>>>>> 9f30a04d
-		return -EFAULT;
-	return 0;
-}
-
-static int get_wvr(struct kvm_vcpu *vcpu, const struct sys_reg_desc *rd,
-	const struct kvm_one_reg *reg, void __user *uaddr)
-{
-	__u64 *r = &vcpu->arch.vcpu_debug_state.dbg_wvr[rd->reg];
-
-	if (copy_to_user(uaddr, r, KVM_REG_SIZE(reg->id)) != 0)
-		return -EFAULT;
-	return 0;
-}
-
-static inline void reset_wvr(struct kvm_vcpu *vcpu,
-			     const struct sys_reg_desc *rd)
-{
-	vcpu->arch.vcpu_debug_state.dbg_wvr[rd->reg] = rd->val;
-}
-
-static inline bool trap_wcr(struct kvm_vcpu *vcpu,
-			    const struct sys_reg_params *p,
-			    const struct sys_reg_desc *rd)
-{
-	u64 *dbg_reg = &vcpu->arch.vcpu_debug_state.dbg_wcr[rd->reg];
-
-	if (p->is_write)
-		reg_to_dbg(vcpu, p, dbg_reg);
-	else
-		dbg_to_reg(vcpu, p, dbg_reg);
-
-	trace_trap_reg(__func__, rd->reg, p->is_write, *dbg_reg);
-
-	return true;
-}
-
 static int set_wcr(struct kvm_vcpu *vcpu, const struct sys_reg_desc *rd,
 		const struct kvm_one_reg *reg, void __user *uaddr)
 {
 	__u64 *r = &vcpu->arch.vcpu_debug_state.dbg_wcr[rd->reg];
 
-<<<<<<< HEAD
-	if (copy_from_user(uaddr, r, KVM_REG_SIZE(reg->id)) != 0)
-=======
 	if (copy_from_user(r, uaddr, KVM_REG_SIZE(reg->id)) != 0)
->>>>>>> 9f30a04d
 		return -EFAULT;
 	return 0;
 }
