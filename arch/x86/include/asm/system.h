#ifndef _ASM_X86_SYSTEM_H
#define _ASM_X86_SYSTEM_H

#include <asm/asm.h>
#include <asm/segment.h>
#include <asm/cpufeature.h>
#include <asm/cmpxchg.h>
#include <asm/nops.h>

#include <linux/kernel.h>
#include <linux/irqflags.h>

/* entries in ARCH_DLINFO: */
#ifdef CONFIG_IA32_EMULATION
# define AT_VECTOR_SIZE_ARCH 2
#else
# define AT_VECTOR_SIZE_ARCH 1
#endif

struct task_struct; /* one of the stranger aspects of C forward declarations */
struct task_struct *__switch_to(struct task_struct *prev,
				struct task_struct *next);

#ifdef CONFIG_X86_32

/*
 * Saving eflags is important. It switches not only IOPL between tasks,
 * it also protects other tasks from NT leaking through sysenter etc.
 */
#define switch_to(prev, next, last)					\
do {									\
	/*								\
	 * Context-switching clobbers all registers, so we clobber	\
	 * them explicitly, via unused output variables.		\
	 * (EAX and EBP is not listed because EBP is saved/restored	\
	 * explicitly for wchan access and EAX is the return value of	\
	 * __switch_to())						\
	 */								\
	unsigned long ebx, ecx, edx, esi, edi;				\
									\
	asm volatile("pushfl\n\t"		/* save    flags */	\
		     "pushl %%ebp\n\t"		/* save    EBP   */	\
		     "movl %%esp,%[prev_sp]\n\t"	/* save    ESP   */ \
		     "movl %[next_sp],%%esp\n\t"	/* restore ESP   */ \
		     "movl $1f,%[prev_ip]\n\t"	/* save    EIP   */	\
		     "pushl %[next_ip]\n\t"	/* restore EIP   */	\
		     "jmp __switch_to\n"	/* regparm call  */	\
		     "1:\t"						\
		     "popl %%ebp\n\t"		/* restore EBP   */	\
		     "popfl\n"			/* restore flags */	\
									\
		     /* output parameters */				\
		     : [prev_sp] "=m" (prev->thread.sp),		\
		       [prev_ip] "=m" (prev->thread.ip),		\
		       "=a" (last),					\
									\
		       /* clobbered output registers: */		\
		       "=b" (ebx), "=c" (ecx), "=d" (edx),		\
		       "=S" (esi), "=D" (edi)				\
		       							\
		       /* input parameters: */				\
		     : [next_sp]  "m" (next->thread.sp),		\
		       [next_ip]  "m" (next->thread.ip),		\
		       							\
		       /* regparm parameters for __switch_to(): */	\
		       [prev]     "a" (prev),				\
		       [next]     "d" (next)				\
									\
		     : /* reloaded segment registers */			\
			"memory");					\
} while (0)

/*
 * disable hlt during certain critical i/o operations
 */
#define HAVE_DISABLE_HLT
#else
#define __SAVE(reg, offset) "movq %%" #reg ",(14-" #offset ")*8(%%rsp)\n\t"
#define __RESTORE(reg, offset) "movq (14-" #offset ")*8(%%rsp),%%" #reg "\n\t"

/* frame pointer must be last for get_wchan */
#define SAVE_CONTEXT    "pushf ; pushq %%rbp ; movq %%rsi,%%rbp\n\t"
#define RESTORE_CONTEXT "movq %%rbp,%%rsi ; popq %%rbp ; popf\t"

#define __EXTRA_CLOBBER  \
	, "rcx", "rbx", "rdx", "r8", "r9", "r10", "r11", \
	  "r12", "r13", "r14", "r15"

/* Save restore flags to clear handle leaking NT */
#define switch_to(prev, next, last) \
	asm volatile(SAVE_CONTEXT						    \
	     "movq %%rsp,%P[threadrsp](%[prev])\n\t" /* save RSP */	  \
	     "movq %P[threadrsp](%[next]),%%rsp\n\t" /* restore RSP */	  \
	     "call __switch_to\n\t"					  \
	     ".globl thread_return\n"					  \
	     "thread_return:\n\t"					  \
<<<<<<< HEAD
	     "movq %%gs:%P[pda_pcurrent],%%rsi\n\t"			  \
	     "movq %P[task_canary](%%rsi),%%r8\n\t"			  \
	     "movq %%r8,%%gs:%P[pda_canary]\n\t"			  \
=======
	     "movq "__percpu_arg([current_task])",%%rsi\n\t"		  \
>>>>>>> 99937d64
	     "movq %P[thread_info](%%rsi),%%r8\n\t"			  \
	     LOCK_PREFIX "btr  %[tif_fork],%P[ti_flags](%%r8)\n\t"	  \
	     "movq %%rax,%%rdi\n\t" 					  \
	     "jc   ret_from_fork\n\t"					  \
	     RESTORE_CONTEXT						  \
	     : "=a" (last)					  	  \
	     : [next] "S" (next), [prev] "D" (prev),			  \
	       [threadrsp] "i" (offsetof(struct task_struct, thread.sp)), \
	       [ti_flags] "i" (offsetof(struct thread_info, flags)),	  \
	       [tif_fork] "i" (TIF_FORK),			  	  \
	       [thread_info] "i" (offsetof(struct task_struct, stack)),   \
<<<<<<< HEAD
	       [task_canary] "i" (offsetof(struct task_struct, stack_canary)),\
	       [pda_pcurrent] "i" (offsetof(struct x8664_pda, pcurrent)), \
	       [pda_canary] "i" (offsetof(struct x8664_pda, stack_canary))\
=======
	       [current_task] "m" (per_cpu_var(current_task))		  \
>>>>>>> 99937d64
	     : "memory", "cc" __EXTRA_CLOBBER)
#endif

#ifdef __KERNEL__
#define _set_base(addr, base) do { unsigned long __pr; \
__asm__ __volatile__ ("movw %%dx,%1\n\t" \
	"rorl $16,%%edx\n\t" \
	"movb %%dl,%2\n\t" \
	"movb %%dh,%3" \
	:"=&d" (__pr) \
	:"m" (*((addr)+2)), \
	 "m" (*((addr)+4)), \
	 "m" (*((addr)+7)), \
	 "0" (base) \
	); } while (0)

#define _set_limit(addr, limit) do { unsigned long __lr; \
__asm__ __volatile__ ("movw %%dx,%1\n\t" \
	"rorl $16,%%edx\n\t" \
	"movb %2,%%dh\n\t" \
	"andb $0xf0,%%dh\n\t" \
	"orb %%dh,%%dl\n\t" \
	"movb %%dl,%2" \
	:"=&d" (__lr) \
	:"m" (*(addr)), \
	 "m" (*((addr)+6)), \
	 "0" (limit) \
	); } while (0)

#define set_base(ldt, base) _set_base(((char *)&(ldt)) , (base))
#define set_limit(ldt, limit) _set_limit(((char *)&(ldt)) , ((limit)-1))

extern void native_load_gs_index(unsigned);

/*
 * Load a segment. Fall back on loading the zero
 * segment if something goes wrong..
 */
#define loadsegment(seg, value)			\
	asm volatile("\n"			\
		     "1:\t"			\
		     "movl %k0,%%" #seg "\n"	\
		     "2:\n"			\
		     ".section .fixup,\"ax\"\n"	\
		     "3:\t"			\
		     "movl %k1, %%" #seg "\n\t"	\
		     "jmp 2b\n"			\
		     ".previous\n"		\
		     _ASM_EXTABLE(1b,3b)	\
		     : :"r" (value), "r" (0) : "memory")


/*
 * Save a segment register away
 */
#define savesegment(seg, value)				\
	asm("mov %%" #seg ",%0":"=r" (value) : : "memory")

static inline unsigned long get_limit(unsigned long segment)
{
	unsigned long __limit;
	asm("lsll %1,%0" : "=r" (__limit) : "r" (segment));
	return __limit + 1;
}

static inline void native_clts(void)
{
	asm volatile("clts");
}

/*
 * Volatile isn't enough to prevent the compiler from reordering the
 * read/write functions for the control registers and messing everything up.
 * A memory clobber would solve the problem, but would prevent reordering of
 * all loads stores around it, which can hurt performance. Solution is to
 * use a variable and mimic reads and writes to it to enforce serialization
 */
static unsigned long __force_order;

static inline unsigned long native_read_cr0(void)
{
	unsigned long val;
	asm volatile("mov %%cr0,%0\n\t" : "=r" (val), "=m" (__force_order));
	return val;
}

static inline void native_write_cr0(unsigned long val)
{
	asm volatile("mov %0,%%cr0": : "r" (val), "m" (__force_order));
}

static inline unsigned long native_read_cr2(void)
{
	unsigned long val;
	asm volatile("mov %%cr2,%0\n\t" : "=r" (val), "=m" (__force_order));
	return val;
}

static inline void native_write_cr2(unsigned long val)
{
	asm volatile("mov %0,%%cr2": : "r" (val), "m" (__force_order));
}

static inline unsigned long native_read_cr3(void)
{
	unsigned long val;
	asm volatile("mov %%cr3,%0\n\t" : "=r" (val), "=m" (__force_order));
	return val;
}

static inline void native_write_cr3(unsigned long val)
{
	asm volatile("mov %0,%%cr3": : "r" (val), "m" (__force_order));
}

static inline unsigned long native_read_cr4(void)
{
	unsigned long val;
	asm volatile("mov %%cr4,%0\n\t" : "=r" (val), "=m" (__force_order));
	return val;
}

static inline unsigned long native_read_cr4_safe(void)
{
	unsigned long val;
	/* This could fault if %cr4 does not exist. In x86_64, a cr4 always
	 * exists, so it will never fail. */
#ifdef CONFIG_X86_32
	asm volatile("1: mov %%cr4, %0\n"
		     "2:\n"
		     _ASM_EXTABLE(1b, 2b)
		     : "=r" (val), "=m" (__force_order) : "0" (0));
#else
	val = native_read_cr4();
#endif
	return val;
}

static inline void native_write_cr4(unsigned long val)
{
	asm volatile("mov %0,%%cr4": : "r" (val), "m" (__force_order));
}

#ifdef CONFIG_X86_64
static inline unsigned long native_read_cr8(void)
{
	unsigned long cr8;
	asm volatile("movq %%cr8,%0" : "=r" (cr8));
	return cr8;
}

static inline void native_write_cr8(unsigned long val)
{
	asm volatile("movq %0,%%cr8" :: "r" (val) : "memory");
}
#endif

static inline void native_wbinvd(void)
{
	asm volatile("wbinvd": : :"memory");
}

#ifdef CONFIG_PARAVIRT
#include <asm/paravirt.h>
#else
#define read_cr0()	(native_read_cr0())
#define write_cr0(x)	(native_write_cr0(x))
#define read_cr2()	(native_read_cr2())
#define write_cr2(x)	(native_write_cr2(x))
#define read_cr3()	(native_read_cr3())
#define write_cr3(x)	(native_write_cr3(x))
#define read_cr4()	(native_read_cr4())
#define read_cr4_safe()	(native_read_cr4_safe())
#define write_cr4(x)	(native_write_cr4(x))
#define wbinvd()	(native_wbinvd())
#ifdef CONFIG_X86_64
#define read_cr8()	(native_read_cr8())
#define write_cr8(x)	(native_write_cr8(x))
#define load_gs_index   native_load_gs_index
#endif

/* Clear the 'TS' bit */
#define clts()		(native_clts())

#endif/* CONFIG_PARAVIRT */

#define stts() write_cr0(read_cr0() | X86_CR0_TS)

#endif /* __KERNEL__ */

static inline void clflush(volatile void *__p)
{
	asm volatile("clflush %0" : "+m" (*(volatile char __force *)__p));
}

#define nop() asm volatile ("nop")

void disable_hlt(void);
void enable_hlt(void);

void cpu_idle_wait(void);

extern unsigned long arch_align_stack(unsigned long sp);
extern void free_init_pages(char *what, unsigned long begin, unsigned long end);

void default_idle(void);

void stop_this_cpu(void *dummy);

/*
 * Force strict CPU ordering.
 * And yes, this is required on UP too when we're talking
 * to devices.
 */
#ifdef CONFIG_X86_32
/*
 * Some non-Intel clones support out of order store. wmb() ceases to be a
 * nop for these.
 */
#define mb() alternative("lock; addl $0,0(%%esp)", "mfence", X86_FEATURE_XMM2)
#define rmb() alternative("lock; addl $0,0(%%esp)", "lfence", X86_FEATURE_XMM2)
#define wmb() alternative("lock; addl $0,0(%%esp)", "sfence", X86_FEATURE_XMM)
#else
#define mb() 	asm volatile("mfence":::"memory")
#define rmb()	asm volatile("lfence":::"memory")
#define wmb()	asm volatile("sfence" ::: "memory")
#endif

/**
 * read_barrier_depends - Flush all pending reads that subsequents reads
 * depend on.
 *
 * No data-dependent reads from memory-like regions are ever reordered
 * over this barrier.  All reads preceding this primitive are guaranteed
 * to access memory (but not necessarily other CPUs' caches) before any
 * reads following this primitive that depend on the data return by
 * any of the preceding reads.  This primitive is much lighter weight than
 * rmb() on most CPUs, and is never heavier weight than is
 * rmb().
 *
 * These ordering constraints are respected by both the local CPU
 * and the compiler.
 *
 * Ordering is not guaranteed by anything other than these primitives,
 * not even by data dependencies.  See the documentation for
 * memory_barrier() for examples and URLs to more information.
 *
 * For example, the following code would force ordering (the initial
 * value of "a" is zero, "b" is one, and "p" is "&a"):
 *
 * <programlisting>
 *	CPU 0				CPU 1
 *
 *	b = 2;
 *	memory_barrier();
 *	p = &b;				q = p;
 *					read_barrier_depends();
 *					d = *q;
 * </programlisting>
 *
 * because the read of "*q" depends on the read of "p" and these
 * two reads are separated by a read_barrier_depends().  However,
 * the following code, with the same initial values for "a" and "b":
 *
 * <programlisting>
 *	CPU 0				CPU 1
 *
 *	a = 2;
 *	memory_barrier();
 *	b = 3;				y = b;
 *					read_barrier_depends();
 *					x = a;
 * </programlisting>
 *
 * does not enforce ordering, since there is no data dependency between
 * the read of "a" and the read of "b".  Therefore, on some CPUs, such
 * as Alpha, "y" could be set to 3 and "x" to 0.  Use rmb()
 * in cases like this where there are no data dependencies.
 **/

#define read_barrier_depends()	do { } while (0)

#ifdef CONFIG_SMP
#define smp_mb()	mb()
#ifdef CONFIG_X86_PPRO_FENCE
# define smp_rmb()	rmb()
#else
# define smp_rmb()	barrier()
#endif
#ifdef CONFIG_X86_OOSTORE
# define smp_wmb() 	wmb()
#else
# define smp_wmb()	barrier()
#endif
#define smp_read_barrier_depends()	read_barrier_depends()
#define set_mb(var, value) do { (void)xchg(&var, value); } while (0)
#else
#define smp_mb()	barrier()
#define smp_rmb()	barrier()
#define smp_wmb()	barrier()
#define smp_read_barrier_depends()	do { } while (0)
#define set_mb(var, value) do { var = value; barrier(); } while (0)
#endif

/*
 * Stop RDTSC speculation. This is needed when you need to use RDTSC
 * (or get_cycles or vread that possibly accesses the TSC) in a defined
 * code region.
 *
 * (Could use an alternative three way for this if there was one.)
 */
static inline void rdtsc_barrier(void)
{
	alternative(ASM_NOP3, "mfence", X86_FEATURE_MFENCE_RDTSC);
	alternative(ASM_NOP3, "lfence", X86_FEATURE_LFENCE_RDTSC);
}

#endif /* _ASM_X86_SYSTEM_H */<|MERGE_RESOLUTION|>--- conflicted
+++ resolved
@@ -94,13 +94,9 @@
 	     "call __switch_to\n\t"					  \
 	     ".globl thread_return\n"					  \
 	     "thread_return:\n\t"					  \
-<<<<<<< HEAD
-	     "movq %%gs:%P[pda_pcurrent],%%rsi\n\t"			  \
+	     "movq "__percpu_arg([current_task])",%%rsi\n\t"		  \
 	     "movq %P[task_canary](%%rsi),%%r8\n\t"			  \
 	     "movq %%r8,%%gs:%P[pda_canary]\n\t"			  \
-=======
-	     "movq "__percpu_arg([current_task])",%%rsi\n\t"		  \
->>>>>>> 99937d64
 	     "movq %P[thread_info](%%rsi),%%r8\n\t"			  \
 	     LOCK_PREFIX "btr  %[tif_fork],%P[ti_flags](%%r8)\n\t"	  \
 	     "movq %%rax,%%rdi\n\t" 					  \
@@ -112,13 +108,9 @@
 	       [ti_flags] "i" (offsetof(struct thread_info, flags)),	  \
 	       [tif_fork] "i" (TIF_FORK),			  	  \
 	       [thread_info] "i" (offsetof(struct task_struct, stack)),   \
-<<<<<<< HEAD
 	       [task_canary] "i" (offsetof(struct task_struct, stack_canary)),\
-	       [pda_pcurrent] "i" (offsetof(struct x8664_pda, pcurrent)), \
+	       [current_task] "m" (per_cpu_var(current_task)),		  \
 	       [pda_canary] "i" (offsetof(struct x8664_pda, stack_canary))\
-=======
-	       [current_task] "m" (per_cpu_var(current_task))		  \
->>>>>>> 99937d64
 	     : "memory", "cc" __EXTRA_CLOBBER)
 #endif
 
