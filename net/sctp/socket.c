--- conflicted
+++ resolved
@@ -7606,11 +7606,6 @@
 		 */
 		release_sock(sk);
 		current_timeo = schedule_timeout(current_timeo);
-<<<<<<< HEAD
-		if (sk != asoc->base.sk)
-			goto do_error;
-=======
->>>>>>> a71c9a1c
 		lock_sock(sk);
 
 		*timeo_p = current_timeo;
