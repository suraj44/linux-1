--- conflicted
+++ resolved
@@ -6318,13 +6318,10 @@
 
 	if (tmp_opt.tstamp_ok)
 		tcp_rsk(req)->ts_off = af_ops->init_ts_off(net, skb);
-<<<<<<< HEAD
-=======
 
 	dst = af_ops->route_req(sk, &fl, req);
 	if (!dst)
 		goto drop_and_free;
->>>>>>> bb176f67
 
 	if (!want_cookie && !isn) {
 		/* Kill the following clause, if you dislike this way. */
